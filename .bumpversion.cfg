[bumpversion]
<<<<<<< HEAD
current_version = 0.7.24c
=======
current_version = 0.7.46
>>>>>>> 7f24dea3
commit = True
tag = True
tag_name = {new_version}

[bumpversion:file:pyproject.toml]
search = version = "{current_version}"
replace = version = "{new_version}"

[bumpversion:file:src/driftpy/__init__.py]
search = __version__ = "{current_version}"
replace = __version__ = "{new_version}"<|MERGE_RESOLUTION|>--- conflicted
+++ resolved
@@ -1,9 +1,5 @@
 [bumpversion]
-<<<<<<< HEAD
-current_version = 0.7.24c
-=======
-current_version = 0.7.46
->>>>>>> 7f24dea3
+current_version = 0.7.46c
 commit = True
 tag = True
 tag_name = {new_version}
