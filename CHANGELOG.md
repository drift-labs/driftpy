--- conflicted
+++ resolved
@@ -214,14 +214,12 @@
 
 Add W-PERP to `constants/perp_markets.py`
 
-<<<<<<< HEAD
+## [0.7.43] - 2024-3-21
+
+Fix minor bugs in `DriftUser` math functions
+
 ## [0.7.44] - 2024-3-27
 
 Add `JitoTxSender`
 
-Update `drift.json` IDL
-=======
-## [0.7.43] - 2024-3-21
-
-Fix minor bugs in `DriftUser` math functions
->>>>>>> 5abe3506
+Update `drift.json` IDL