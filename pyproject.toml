[tool.poetry]
name = "driftpy"
<<<<<<< HEAD
version = "0.6.6"
=======
version = "0.6.8"
>>>>>>> 538fb419
description = "A Python client for the Drift DEX"
authors = ["Kevin Heavey <kevinheavey123@gmail.com>", "Zane <zane@lunoho.company>"]
license = "MIT"
readme = "README.md"
homepage = "https://github.com/drift-labs/driftpy"
documentation = "https://drift-labs.github.io/driftpy/"

[tool.poetry.dependencies]
python = "^3.10"
anchorpy = "0.10.0"
solana = "^0.25.0"
requests = "^2.28.1"
types-requests = "^2.28.9"

[tool.poetry.dev-dependencies]
pytest = "^6.2.5"
flake8 = "^4.0.1"
mypy = "^0.931"
black = "^21.12b0"
pytest-asyncio = "^0.17.2"
mkdocstrings = "^0.17.0"
mkdocs-material = "^8.1.8"
bump2version = "^1.0.1"

[build-system]
requires = ["poetry-core>=1.0.0"]
build-backend = "poetry.core.masonry.api"

[tool.pytest.ini_options]
asyncio_mode = "strict"<|MERGE_RESOLUTION|>--- conflicted
+++ resolved
@@ -1,10 +1,6 @@
 [tool.poetry]
 name = "driftpy"
-<<<<<<< HEAD
-version = "0.6.6"
-=======
 version = "0.6.8"
->>>>>>> 538fb419
 description = "A Python client for the Drift DEX"
 authors = ["Kevin Heavey <kevinheavey123@gmail.com>", "Zane <zane@lunoho.company>"]
 license = "MIT"
