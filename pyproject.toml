--- conflicted
+++ resolved
@@ -1,10 +1,6 @@
 [tool.poetry]
 name = "driftpy"
-<<<<<<< HEAD
-version = "0.7.24c"
-=======
-version = "0.7.46"
->>>>>>> 7f24dea3
+version = "0.7.46c"
 description = "A Python client for the Drift DEX"
 authors = ["x19 <https://twitter.com/0xNineteen@gmail.com>", "bigz <https://twitter.com/bigz_pubkey>", "frank <https://twitter.com/soundsonacid>"]
 license = "MIT"
