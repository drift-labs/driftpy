[tool.poetry]
name = "driftpy"
<<<<<<< HEAD
version = "0.6.4"
=======
version = "0.6.5"
>>>>>>> 6f664cef
description = "A Python client for the Drift DEX"
authors = ["Kevin Heavey <kevinheavey123@gmail.com>", "Zane <zane@lunoho.company>"]
license = "MIT"
readme = "README.md"
homepage = "https://github.com/drift-labs/driftpy"
documentation = "https://drift-labs.github.io/driftpy/"

[tool.poetry.dependencies]
python = "^3.10"
anchorpy = "0.10.0"
solana = "^0.25.0"
requests = "^2.28.1"
types-requests = "^2.28.9"

[tool.poetry.dev-dependencies]
pytest = "^6.2.5"
flake8 = "^4.0.1"
mypy = "^0.931"
black = "^21.12b0"
pytest-asyncio = "^0.17.2"
mkdocstrings = "^0.17.0"
mkdocs-material = "^8.1.8"
bump2version = "^1.0.1"

[build-system]
requires = ["poetry-core>=1.0.0"]
build-backend = "poetry.core.masonry.api"

[tool.pytest.ini_options]
asyncio_mode = "strict"<|MERGE_RESOLUTION|>--- conflicted
+++ resolved
@@ -1,10 +1,6 @@
 [tool.poetry]
 name = "driftpy"
-<<<<<<< HEAD
-version = "0.6.4"
-=======
 version = "0.6.5"
->>>>>>> 6f664cef
 description = "A Python client for the Drift DEX"
 authors = ["Kevin Heavey <kevinheavey123@gmail.com>", "Zane <zane@lunoho.company>"]
 license = "MIT"
