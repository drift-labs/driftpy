from solders.rpc.responses import GetAccountInfoResp

from .types import DataAndSlot
from driftpy.constants.numeric_constants import *
from driftpy.types import OracleSource, OraclePriceData

from solders.pubkey import Pubkey
from pythclient.pythaccounts import PythPriceInfo, _ACCOUNT_HEADER_BYTES, EmaType
from solana.rpc.async_api import AsyncClient
import base64
import struct


def convert_pyth_price(price, scale=1):
    return int(price * PRICE_PRECISION * scale)


async def get_oracle_price_data_and_slot(
    connection: AsyncClient, address: Pubkey, oracle_source=OracleSource.PYTH()
) -> DataAndSlot[OraclePriceData]:
    if "Pyth" in str(oracle_source):
        rpc_reponse = await connection.get_account_info(address)
        rpc_response_slot = rpc_reponse.context.slot
<<<<<<< HEAD

        oracle_price_data = decode_pyth_price_info(
            rpc_reponse.value.data, oracle_source
        )

        return DataAndSlot(data=oracle_price_data, slot=rpc_response_slot)
=======
        (pyth_price_info, last_slot, twac, twap) = await _parse_pyth_price_info(
            rpc_reponse
        )

        scale = 1
        if "1K" in str(oracle_source):
            scale = 1e3
        elif "1M" in str(oracle_source):
            scale = 1e6

        oracle_data = OraclePriceData(
            price=convert_pyth_price(pyth_price_info.price, scale),
            slot=pyth_price_info.pub_slot,
            confidence=convert_pyth_price(pyth_price_info.confidence_interval, scale),
            twap=convert_pyth_price(twap, scale),
            twap_confidence=convert_pyth_price(twac, scale),
            has_sufficient_number_of_datapoints=True,
        )

        return DataAndSlot(data=oracle_data, slot=rpc_response_slot)
>>>>>>> 971ac53a
    elif "Quote" in str(oracle_source):
        return DataAndSlot(
            data=OraclePriceData(PRICE_PRECISION, 0, 1, 1, 0, True), slot=0
        )
    else:
        raise NotImplementedError("Unsupported Oracle Source", str(oracle_source))
<<<<<<< HEAD

=======


async def _parse_pyth_price_info(
    resp: GetAccountInfoResp,
) -> (PythPriceInfo, int, int, int):
    buffer = resp.value.data
>>>>>>> 971ac53a

def decode_pyth_price_info(
    buffer: bytes,
    oracle_source=OracleSource.PYTH(),
) -> OraclePriceData:
    offset = _ACCOUNT_HEADER_BYTES
    _, exponent, _ = struct.unpack_from("<IiI", buffer, offset)

    # struct.calcsize("IiII") (last I is the number of quoters that make up
    # the aggregate)
    offset += 16
    last_slot, valid_slot = struct.unpack_from("<QQ", buffer, offset)
    offset += 16  # struct.calcsize("QQ")
    derivations = list(struct.unpack_from("<6q", buffer, offset))
    derivations = dict(
        (type_, derivations[type_.value - 1])
        for type_ in [EmaType.EMA_CONFIDENCE_VALUE, EmaType.EMA_PRICE_VALUE]
    )

    twap = derivations[EmaType.EMA_PRICE_VALUE] * (10**exponent)
    twac = derivations[EmaType.EMA_CONFIDENCE_VALUE] * (10**exponent)

    offset += 160

<<<<<<< HEAD
    pyth_price_info = PythPriceInfo.deserialise(buffer, offset, exponent=exponent)

    scale = 1
    if "1K" in str(oracle_source):
        scale = 1e3
    elif "1M" in str(oracle_source):
        scale = 1e6

    return OraclePriceData(
        price=convert_pyth_price(pyth_price_info.price, scale),
        slot=pyth_price_info.pub_slot,
        confidence=convert_pyth_price(pyth_price_info.confidence_interval, scale),
        twap=convert_pyth_price(twap, scale),
        twap_confidence=convert_pyth_price(twac, scale),
        has_sufficient_number_of_datapoints=True,
=======
    return (
        PythPriceInfo.deserialise(buffer, offset, exponent=exponent),
        last_slot,
        twac,
        twap,
>>>>>>> 971ac53a
    )<|MERGE_RESOLUTION|>--- conflicted
+++ resolved
@@ -7,7 +7,6 @@
 from solders.pubkey import Pubkey
 from pythclient.pythaccounts import PythPriceInfo, _ACCOUNT_HEADER_BYTES, EmaType
 from solana.rpc.async_api import AsyncClient
-import base64
 import struct
 
 
@@ -21,51 +20,19 @@
     if "Pyth" in str(oracle_source):
         rpc_reponse = await connection.get_account_info(address)
         rpc_response_slot = rpc_reponse.context.slot
-<<<<<<< HEAD
 
         oracle_price_data = decode_pyth_price_info(
             rpc_reponse.value.data, oracle_source
         )
 
         return DataAndSlot(data=oracle_price_data, slot=rpc_response_slot)
-=======
-        (pyth_price_info, last_slot, twac, twap) = await _parse_pyth_price_info(
-            rpc_reponse
-        )
-
-        scale = 1
-        if "1K" in str(oracle_source):
-            scale = 1e3
-        elif "1M" in str(oracle_source):
-            scale = 1e6
-
-        oracle_data = OraclePriceData(
-            price=convert_pyth_price(pyth_price_info.price, scale),
-            slot=pyth_price_info.pub_slot,
-            confidence=convert_pyth_price(pyth_price_info.confidence_interval, scale),
-            twap=convert_pyth_price(twap, scale),
-            twap_confidence=convert_pyth_price(twac, scale),
-            has_sufficient_number_of_datapoints=True,
-        )
-
-        return DataAndSlot(data=oracle_data, slot=rpc_response_slot)
->>>>>>> 971ac53a
     elif "Quote" in str(oracle_source):
         return DataAndSlot(
             data=OraclePriceData(PRICE_PRECISION, 0, 1, 1, 0, True), slot=0
         )
     else:
         raise NotImplementedError("Unsupported Oracle Source", str(oracle_source))
-<<<<<<< HEAD
 
-=======
-
-
-async def _parse_pyth_price_info(
-    resp: GetAccountInfoResp,
-) -> (PythPriceInfo, int, int, int):
-    buffer = resp.value.data
->>>>>>> 971ac53a
 
 def decode_pyth_price_info(
     buffer: bytes,
@@ -90,7 +57,6 @@
 
     offset += 160
 
-<<<<<<< HEAD
     pyth_price_info = PythPriceInfo.deserialise(buffer, offset, exponent=exponent)
 
     scale = 1
@@ -106,11 +72,4 @@
         twap=convert_pyth_price(twap, scale),
         twap_confidence=convert_pyth_price(twac, scale),
         has_sufficient_number_of_datapoints=True,
-=======
-    return (
-        PythPriceInfo.deserialise(buffer, offset, exponent=exponent),
-        last_slot,
-        twac,
-        twap,
->>>>>>> 971ac53a
     )