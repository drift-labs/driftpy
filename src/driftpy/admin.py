from typing import Type
import asyncio

from solana.publickey import PublicKey
from solana.transaction import TransactionSignature
from solana.keypair import Keypair
from solana.system_program import SYS_PROGRAM_ID
from solana.sysvar import SYSVAR_RENT_PUBKEY
from spl.token.constants import TOKEN_PROGRAM_ID
from anchorpy import Program, Provider, Context

from driftpy.clearing_house import (
    ClearingHouse,
)
from driftpy.constants.numeric_constants import PEG_PRECISION
from driftpy.types import OracleGuardRails, OracleSource
from driftpy.addresses import *
from driftpy.accounts import get_state_account
from anchorpy import Wallet
from driftpy.constants.config import Config
from anchorpy import Provider, Idl
import driftpy
from pathlib import Path
import json
from driftpy.constants.numeric_constants import (
    SPOT_RATE_PRECISION,
    SPOT_WEIGHT_PRECISION,
)


class Admin(ClearingHouse):
    @staticmethod
    def from_config(
        config: Config,
        provider: Provider,
        authority: Keypair = None,
        admin: bool = False,
    ):
        # read the idl
        file = Path(str(driftpy.__path__[0]) + "/idl/clearing_house.json")
        with file.open() as f:
            idl_dict = json.load(f)
        idl = Idl.from_json(idl_dict)

        # create the program
        program = Program(
            idl,
            config.clearing_house_program_id,
            provider,
        )

        clearing_house = Admin(program, authority)
        clearing_house.config = config
        clearing_house.idl = idl

        return clearing_house

    async def initialize(
        self,
        usdc_mint: PublicKey,
        admin_controls_prices: bool,
    ) -> tuple[TransactionSignature, TransactionSignature]:

        state_account_rpc_response = (
            await self.program.provider.connection.get_account_info(
                get_state_public_key(self.program_id)
            )
        )
        if state_account_rpc_response["result"]["value"] is not None:
            raise RuntimeError("Clearing house already initialized")

        insurance_vault_public_key = PublicKey.find_program_address(
            [b"insurance_vault"], self.program_id
        )[0]

        state_public_key = get_state_public_key(self.program_id)

        initialize_tx_sig = await self.program.rpc["initialize"](
            ctx=Context(
                accounts={
                    "admin": self.authority,
                    "state": state_public_key,
                    "quote_asset_mint": usdc_mint,
                    "insurance_vault": insurance_vault_public_key,
                    "clearing_house_signer": get_clearing_house_signer_public_key(
                        self.program_id
                    ),
                    "rent": SYSVAR_RENT_PUBKEY,
                    "system_program": SYS_PROGRAM_ID,
                    "token_program": TOKEN_PROGRAM_ID,
                },
            ),
        )

        return initialize_tx_sig

    async def initialize_perp_market(
        self,
        price_oracle: PublicKey,
        base_asset_reserve: int,
        quote_asset_reserve: int,
        periodicity: int,
        peg_multiplier: int = PEG_PRECISION,
        oracle_source: OracleSource = OracleSource.PYTH(),
        margin_ratio_initial: int = 2000,
        margin_ratio_maintenance: int = 500,
        liquidation_fee: int = 0,
        active_status: bool = True,
    ) -> TransactionSignature:
        state_public_key = get_state_public_key(self.program.program_id)
        state = await get_state_account(self.program)
        market_pubkey = get_perp_market_public_key(
            self.program.program_id,
            state.number_of_markets,
        )

        return await self.program.rpc["initialize_perp_market"](
            base_asset_reserve,
            quote_asset_reserve,
            periodicity,
            peg_multiplier,
            oracle_source,
            margin_ratio_initial,
            margin_ratio_maintenance,
            liquidation_fee,
            active_status,
            ctx=Context(
                accounts={
                    "admin": self.authority,
                    "state": state_public_key,
                    "oracle": price_oracle,
                    "perp_market": market_pubkey,
                    "rent": SYSVAR_RENT_PUBKEY,
                    "system_program": SYS_PROGRAM_ID,
                }
            ),
        )

    async def initialize_spot_market(
        self,
        mint: PublicKey,
        optimal_utilization: int = SPOT_RATE_PRECISION // 2,
        optimal_rate: int = SPOT_RATE_PRECISION,
        max_rate: int = SPOT_RATE_PRECISION,
        oracle: PublicKey = PublicKey([0] * PublicKey.LENGTH),
        oracle_source: OracleSource = OracleSource.QUOTE_ASSET(),
        initial_asset_weight: int = SPOT_WEIGHT_PRECISION,
        maintenance_asset_weight: int = SPOT_WEIGHT_PRECISION,
        initial_liability_weight: int = SPOT_WEIGHT_PRECISION,
        maintenance_liability_weight: int = SPOT_WEIGHT_PRECISION,
        imf_factor: int = 0,
        liquidation_fee: int = 0,
        active_status: bool = True,
    ):
        state_public_key = get_state_public_key(self.program_id)
        state = await get_state_account(self.program)
        spot_index = state.number_of_spot_markets

        spot_public_key = get_spot_market_public_key(self.program_id, spot_index)
        spot_vault_public_key = get_spot_market_vault_public_key(
            self.program_id, spot_index
        )
        insurance_vault_public_key = get_insurance_fund_public_key(
            self.program_id, spot_index
        )

        return await self.program.rpc["initialize_spot_market"](
            optimal_utilization,
            optimal_rate,
            max_rate,
            oracle_source,
            initial_asset_weight,
            maintenance_asset_weight,
            initial_liability_weight,
            maintenance_liability_weight,
            imf_factor,
            liquidation_fee,
            active_status,
            ctx=Context(
                accounts={
                    "admin": self.authority,
                    "state": state_public_key,
                    "spot_market": spot_public_key,
                    "spot_market_vault": spot_vault_public_key,
                    "insurance_fund_vault": insurance_vault_public_key,
                    "clearing_house_signer": get_clearing_house_signer_public_key(
                        self.program_id
                    ),
                    "spot_market_mint": mint,
                    "oracle": oracle,
                    "rent": SYSVAR_RENT_PUBKEY,
                    "system_program": SYS_PROGRAM_ID,
                    "token_program": TOKEN_PROGRAM_ID,
                }
            ),
        )

    async def update_perp_auction_duration(
        self,
        min_duration: int,
    ):
        return await self.program.rpc["update_perp_auction_duration"](
            min_duration,
            ctx=Context(
                accounts={
                    "admin": self.authority,
                    "state": get_state_public_key(self.program_id),
                }
            ),
        )

    async def update_perp_market_max_fill_reserve_fraction(
        self, market_index: int, max_fill_reserve_fraction: int, 
    ):
        market_public_key = get_perp_market_public_key(self.program_id, market_index)
        return await self.program.rpc["update_perp_market_max_fill_reserve_fraction"](
            max_fill_reserve_fraction,
            ctx=Context(
                accounts={
                    "admin": self.authority,
                    "state": get_state_public_key(self.program_id),
                    "perp_market": market_public_key,
                }
            ),
        )

    async def update_perp_market_lp_cooldown_time(self, duration: int, market_index: int):
        market_public_key = get_perp_market_public_key(self.program_id, market_index)
        return await self.program.rpc["update_perp_market_lp_cooldown_time"](
            duration,
            ctx=Context(
                accounts={
                    "admin": self.authority,
                    "state": get_state_public_key(self.program_id),
                    "perp_market": market_public_key,
                }
            ),
        )


    async def update_perp_market_concentration_scale(
        self,
        market_index: int,
        concentration_scale: int,
    ):
        market_public_key = get_perp_market_public_key(self.program_id, market_index)
        return await self.program.rpc["update_perp_market_concentration_scale"](
            concentration_scale,
            ctx=Context(
                accounts={
                    "admin": self.authority,
                    "state": get_state_public_key(self.program_id),
                    "perp_market": market_public_key,
                }
            ),
        )

    async def update_perp_market_base_spread(
        self,
        market_index: int,
        base_spread: int,
    ):
        market_public_key = get_perp_market_public_key(self.program_id, market_index)
        return await self.program.rpc["update_perp_market_base_spread"](
            base_spread,
            ctx=Context(
                accounts={
                    "admin": self.authority,
                    "state": get_state_public_key(self.program_id),
                    "perp_market": market_public_key,
                }
            ),
        )

<<<<<<< HEAD
    async def update_perp_step_size_and_tick_size(
        self,
        step_size: int,
        tick_size: int,
=======

    async def update_perp_market_max_spread(
        self,
>>>>>>> ba7bab46
        market_index: int,
        max_spread: int,
    ):
<<<<<<< HEAD
        market_public_key = get_market_public_key(self.program_id, market_index)
        return await self.program.rpc["update_perp_step_size_and_tick_size"](
=======
        market_public_key = get_perp_market_public_key(self.program_id, market_index)
        return await self.program.rpc["update_perp_market_max_spread"](
            max_spread,
            ctx=Context(
                accounts={
                    "admin": self.authority,
                    "state": get_state_public_key(self.program_id),
                    "perp_market": market_public_key,
                }
            ),
        )

    async def update_perp_market_step_size_and_tick_size(
        self,
        market_index: int,
        step_size: int,
        tick_size: int,
    ):
        market_public_key = get_perp_market_public_key(self.program_id, market_index)
        return await self.program.rpc["update_perp_market_step_size_and_tick_size"](
>>>>>>> ba7bab46
            step_size,
            tick_size,
            ctx=Context(
                accounts={
                    "admin": self.authority,
                    "state": get_state_public_key(self.program_id),
                    "perp_market": market_public_key,
                }
            ),
        )

    async def settle_expired_market_pools_to_revenue_pool(
        self,
        market_index: int,
    ):
        return await self.send_ixs(
            [
                await self.get_settle_expired_market_pools_to_revenue_pool_ix(
                    market_index,
                )
            ]
        )

    async def get_settle_expired_market_pools_to_revenue_pool_ix(
        self,
        market_index: int,
    ):
        from driftpy.constants.numeric_constants import QUOTE_SPOT_MARKET_INDEX

        return self.program.instruction["settle_expired_market_pools_to_revenue_pool"](
            ctx=Context(
                accounts={
                    "state": self.get_state_public_key(),
                    "admin": self.authority,
                    "spot_market": get_spot_market_public_key(
                        self.program_id, QUOTE_SPOT_MARKET_INDEX
                    ),
                    "perp_market": get_perp_market_public_key(self.program_id, market_index),
                },
            ),
        )

    async def update_perp_market_expiry(
        self,
        market_index: int,
        expiry_ts: int,
    ):
        market_public_key = get_perp_market_public_key(self.program_id, market_index)
        return await self.program.rpc["update_perp_market_expiry"](
            expiry_ts,
            ctx=Context(
                accounts={
                    "admin": self.authority,
                    "state": get_state_public_key(self.program_id),
                    "market": market_public_key,
                }
            ),
        )


    async def update_oracle_guard_rails(
            self,
            oracle_guard_rails: OracleGuardRails
        ):
            return await self.program.rpc["update_oracle_guard_rails"](
                oracle_guard_rails,
                ctx=Context(
                    accounts={
                        "admin": self.authority,
                        "state": get_state_public_key(self.program_id),
                    }
                ),
            )<|MERGE_RESOLUTION|>--- conflicted
+++ resolved
@@ -272,44 +272,32 @@
             ),
         )
 
-<<<<<<< HEAD
-    async def update_perp_step_size_and_tick_size(
-        self,
+
+    async def update_perp_market_max_spread(
+        self,
+        market_index: int,
+        max_spread: int,
+    ):
+        market_public_key = get_perp_market_public_key(self.program_id, market_index)
+        return await self.program.rpc["update_perp_market_max_spread"](
+            max_spread,
+            ctx=Context(
+                accounts={
+                    "admin": self.authority,
+                    "state": get_state_public_key(self.program_id),
+                    "perp_market": market_public_key,
+                }
+            ),
+        )
+
+    async def update_perp_market_step_size_and_tick_size(
+        self,
+        market_index: int,
         step_size: int,
         tick_size: int,
-=======
-
-    async def update_perp_market_max_spread(
-        self,
->>>>>>> ba7bab46
-        market_index: int,
-        max_spread: int,
-    ):
-<<<<<<< HEAD
-        market_public_key = get_market_public_key(self.program_id, market_index)
-        return await self.program.rpc["update_perp_step_size_and_tick_size"](
-=======
-        market_public_key = get_perp_market_public_key(self.program_id, market_index)
-        return await self.program.rpc["update_perp_market_max_spread"](
-            max_spread,
-            ctx=Context(
-                accounts={
-                    "admin": self.authority,
-                    "state": get_state_public_key(self.program_id),
-                    "perp_market": market_public_key,
-                }
-            ),
-        )
-
-    async def update_perp_market_step_size_and_tick_size(
-        self,
-        market_index: int,
-        step_size: int,
-        tick_size: int,
     ):
         market_public_key = get_perp_market_public_key(self.program_id, market_index)
         return await self.program.rpc["update_perp_market_step_size_and_tick_size"](
->>>>>>> ba7bab46
             step_size,
             tick_size,
             ctx=Context(
