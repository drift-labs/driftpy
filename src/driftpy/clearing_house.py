from dataclasses import dataclass
import json
from importlib import resources
from typing import Optional, TypeVar, Type, cast
from solana.publickey import PublicKey
from solana.keypair import Keypair
from solana.transaction import Transaction, TransactionSignature, TransactionInstruction
from solana.system_program import SYS_PROGRAM_ID
from solana.sysvar import SYSVAR_RENT_PUBKEY
from solana.transaction import AccountMeta
from spl.token.constants import TOKEN_PROGRAM_ID
from anchorpy import Program, Context, Idl
from struct import pack_into 

from driftpy.constants.numeric_constants import QUOTE_ASSET_BANK_INDEX
from driftpy.addresses import (
    get_market_public_key,
    get_bank_public_key,
    get_bank_vault_public_key,
    get_bank_vault_authority_public_key,
    get_state_public_key,
    get_user_account_public_key,
)

from driftpy.types import (
    PriceDivergence,
    Validity,
    OracleGuardRails,
    DiscountTokenTier,
    DiscountTokenTiers,
    ReferralDiscount,
    OrderFillerRewardStructure,
    FeeStructure,
    StateAccount,
    OracleSource,
    DepositDirection,
    TradeDirection,
    OrderType,
    OrderStatus,
    OrderDiscountTier,
    OrderTriggerCondition,
    OrderAction,
    PositionDirection,
    SwapDirection,
    AssetType,
    BankBalanceType,
    Order,
    OrderParamsOptionalAccounts,
    OrderParams,
    OrderFillerRewardStructure,
    MarketPosition,
    UserFees,
    UserBankBalance,
    User,
    PoolBalance,
    Bank,
    AMM,
    Market,
    MakerInfo
)

from driftpy.accounts import (
    get_market_account, 
    get_bank_account,
    get_user_account
)

DEFAULT_USER_NAME = 'Main Account'

def is_available(position: MarketPosition): 
    return (
        position.base_asset_amount == 0 and
        position.open_orders == 0 and 
        position.lp_shares == 0
    )
    

class ClearingHouse:
    """This class is the main way to interact with Drift Protocol.

    It allows you to subscribe to the various accounts where the Market's state is
    stored, as well as: opening positions, liquidating, settling funding, depositing &
    withdrawing, and more.

    The default way to construct a ClearingHouse instance is using the
    [create][driftpy.clearing_house.ClearingHouse.create] method.
    """

    def __init__(self, program: Program):
        """Initialize the ClearingHouse object.

        Note: you probably want to use
        [create][driftpy.clearing_house.ClearingHouse.create]
        instead of this method.

        Args:
            program: The AnchorPy program object.
            pdas: The required PDAs for the ClearingHouse object.
        """
        self.program = program
        self.program_id = program.program_id
        self.authority = program.provider.wallet.public_key

    async def send_ixs(self, ixs: list[TransactionInstruction]):
        tx = Transaction()
        for ix in ixs:
            tx.add(ix)
        return await self.program.provider.send(tx)

    async def intialize_user(
        self, 
        user_id: int = 0 
    ):
        ix = self.get_initialize_user_instructions(user_id)
        return await self.send_ixs([ix])

    def get_initialize_user_instructions(
        self,
        user_id: int = 0, 
        name: str = DEFAULT_USER_NAME
    ) -> TransactionInstruction:
        user_public_key = get_user_account_public_key(
            self.program_id, 
            self.authority,
            user_id
        )
        state_public_key = get_state_public_key(
            self.program_id
        )

        if len(name) > 32: 
            raise Exception("name too long")

        name_bytes = bytearray(32)
        pack_into(f'{len(name)}s', name_bytes, 0, name.encode('utf-8'))
        offset = len(name)
        for _ in range(32 - len(name)):
            pack_into('1s', name_bytes, offset, ' '.encode('utf-8'))
            offset += 1

        str_name_bytes = name_bytes.hex()
        name_byte_array = []
        for i in range(0, len(str_name_bytes), 2):
            name_byte_array.append(
                int(str_name_bytes[i:i+2], 16)
            )

        initialize_user_account_ix = self.program.instruction["initialize_user"](
            user_id,
            name_byte_array,
            ctx=Context(
                accounts={
                    "user": user_public_key,
                    "authority": self.authority,
                    "payer": self.authority, 
                    "rent": SYSVAR_RENT_PUBKEY,
                    "system_program": SYS_PROGRAM_ID,
                    "state": state_public_key,
                },
            ),
        )
        return initialize_user_account_ix
    
    async def get_remaining_accounts(
        self,
        writable_market_index: int = None, 
        writable_bank_index: int = None, 
        user_id = 0,
        include_oracles: bool = True,
        include_banks: bool = True,
        user_public_key: PublicKey = None,
    ):
        if user_public_key is None: 
            user_public_key = self.authority

        user_account = await get_user_account(
            self.program, 
            user_public_key, 
            user_id
        )

        oracle_map = {}
        bank_map = {}
        market_map = {}

        async def track_market(
            market_index,
            is_writable
        ):
            market = await get_market_account(
                self.program, 
                market_index
            )
            market_map[market_index] = AccountMeta(
                pubkey=market.pubkey, 
                is_signer=False, 
                is_writable=is_writable,
            )

            if include_oracles:
                oracle_map[str(market.pubkey)] = AccountMeta(
                    pubkey=market.amm.oracle, 
                    is_signer=False, 
                    is_writable=False
                )

        async def track_bank(
            bank_index, 
            is_writable
        ):
            bank = await get_bank_account(
                self.program, 
                bank_index
            )
            bank_map[bank_index] = AccountMeta(
                pubkey=bank.pubkey, 
                is_signer=False, 
                is_writable=is_writable,
            )

            if bank_index != 0 and include_oracles:
                oracle_map[str(bank.pubkey)] = AccountMeta(
                    pubkey=bank.amm.oracle, 
                    is_signer=False, 
                    is_writable=False
                )

        for position in user_account.positions:
            if not is_available(position):
                market_index = position.market_index
                await track_market(market_index, is_writable=True)

        if writable_market_index is not None: 
            await track_market(writable_market_index, is_writable=True)

<<<<<<< HEAD
        state = (
            await self.get_state_account() if state_account is None else state_account
        )
=======
        if include_banks:
            for bank_balance in user_account.bank_balances:
                if bank_balance.balance != 0: 
                    await track_bank(bank_balance.bank_index, is_writable=False)

            if writable_bank_index is not None: 
                await track_bank(writable_bank_index, is_writable=True)
>>>>>>> 45832c74

        remaining_accounts = [
            *oracle_map.values(), 
            *bank_map.values(), 
            *market_map.values()   
        ]

        return remaining_accounts

    async def deposit(
        self,
        amount: int,
        bank_index: int, 
        user_token_account: PublicKey, 
        user_id: int = 0, 
        reduce_only = False, 
        user_initialized = True,
    ):
        return await self.send_ixs([await self.get_deposit_collateral_ix(
            amount,
            bank_index,
            user_token_account,
            user_id,
            reduce_only,
            user_initialized,
        )])

    async def get_deposit_collateral_ix(
        self,
        amount: int,
        bank_index: int, 
        user_token_account: PublicKey, 
        user_id: int = 0, 
        reduce_only = False, 
        user_initialized = True,
    ) -> TransactionInstruction:

        if user_initialized: 
            remaining_accounts = await self.get_remaining_accounts(
                writable_bank_index=bank_index
            ) 
        else: 
            raise Exception("not implemented...")
                    
        bank = await get_bank_account(
            self.program, 
            bank_index
        )
        user_account_public_key = get_user_account_public_key(
            self.program_id, 
            self.authority, 
            user_id
        )
        return self.program.instruction["deposit"](
            bank_index, 
            amount,
            reduce_only,
            ctx=Context(
                accounts={
                    "state": get_state_public_key(self.program_id), 
                    "bank": bank.pubkey, 
                    "bank_vault": bank.vault, 
                    "user": user_account_public_key, 
                    "user_token_account": user_token_account, 
                    "authority": self.authority, 
                    "token_program": TOKEN_PROGRAM_ID 
                },
                remaining_accounts=remaining_accounts
            ),
        )
    
    async def add_liquidity(
        self, 
        amount: int, 
        market_index: int, 
        user_id: int = 0
    ):  
        return await self.send_ixs([await self.get_add_liquidity_ix(
            amount, market_index, user_id
        )])

    async def get_add_liquidity_ix(
        self, 
        amount: int, 
        market_index: int, 
        user_id: int = 0
    ):  
        remaining_accounts = await self.get_remaining_accounts(
            writable_market_index=market_index
        ) 
        user_account_public_key = get_user_account_public_key(
            self.program_id, 
            self.authority, 
            user_id
        )

        return self.program.instruction["add_liquidity"](
            amount, 
            market_index,
            ctx=Context(
                accounts={
                    "state": get_state_public_key(self.program_id), 
                    "user": user_account_public_key, 
                    "authority": self.authority, 
                },
<<<<<<< HEAD
                remaining_accounts=remaining_accounts,
            ),
        )

    async def get_user_account(self) -> User:
        if self.user_account is not None:
            return self.user_account

        user_account_pubkey = self.get_user_account_public_key()
        self.user_account = cast(
            User, await self.program.account["User"].fetch(user_account_pubkey)
        )
        return self.user_account

    async def get_close_position_ix(
        self,
        market_index: int,
        discount_token: Optional[PublicKey] = None,
        referrer: Optional[PublicKey] = None,
        user_account: Optional[User] = None,
        markets_account: Optional[MarketsAccount] = None,
        state_account: Optional[StateAccount] = None,
    ) -> TransactionInstruction:
        user_account_public_key = self.get_user_account_public_key()
        user_account_to_use = (
            await self.get_user_account() if user_account is None else user_account
        )
        markets_account_to_use = (
            await self.get_markets_account()
            if markets_account is None
            else markets_account
        )
        price_oracle = markets_account_to_use.markets[market_index].amm.oracle

        optional_accounts = {
            "discount_token": False,
            "referrer": False,
        }
        remaining_accounts = []
        if discount_token is not None:
            optional_accounts["discount_token"] = True
            remaining_accounts.append(
                AccountMeta(
                    pubkey=discount_token,
                    is_writable=False,
                    is_signer=False,
                )
            )
        if referrer is not None:
            optional_accounts["referrer"] = True
            remaining_accounts.append(
                AccountMeta(
                    pubkey=referrer,
                    is_writable=True,
                    is_signer=False,
                )
            )

        state = (
            await self.get_state_account() if state_account is None else state_account
        )
        return self.program.instruction["close_position"](
=======
                remaining_accounts=remaining_accounts
            ),
        )

    async def remove_liquidity(
        self, 
        amount: int, 
        market_index: int, 
        user_id: int = 0
    ):  
        return await self.send_ixs([await self.get_remove_liquidity_ix(
            amount, market_index, user_id
        )])

    async def get_remove_liquidity_ix(
        self, 
        amount: int, 
        market_index: int, 
        user_id: int = 0
    ):  
        remaining_accounts = await self.get_remaining_accounts(
            writable_market_index=market_index, 
            include_oracles=False, 
            include_banks=False,
        ) 
        user_account_public_key = get_user_account_public_key(
            self.program_id, 
            self.authority, 
            user_id
        )

        return self.program.instruction["remove_liquidity"](
            amount, 
>>>>>>> 45832c74
            market_index,
            ctx=Context(
                accounts={
                    "state": get_state_public_key(self.program_id), 
                    "user": user_account_public_key, 
                    "authority": self.authority, 
                },
                remaining_accounts=remaining_accounts
            ),
        )

    async def open_position(
        self,
        direction: PositionDirection, 
        amount: int, 
        market_index: int,
        limit_price: int = 0 
    ): 
       return await self.place_and_take(
            OrderParams(
                order_type=OrderType.MARKET(), 
                direction=direction, 
                market_index=market_index, 
                base_asset_amount=amount,
                price=limit_price
            )
       ) 

    async def place_and_take(
        self,
        order_params: OrderParams,
        maker_info: MakerInfo = None,
    ):
        return await self.send_ixs(
            [await self.get_place_and_take_ix(order_params, maker_info)]
        )

    async def get_place_and_take_ix(
        self,
        order_params: OrderParams,
        maker_info: MakerInfo = None,
    ):
        user_account_public_key = get_user_account_public_key(
            self.program_id, 
            self.authority
        )

        remaining_accounts = await self.get_remaining_accounts(
            writable_market_index=order_params.market_index, 
            writable_bank_index=QUOTE_ASSET_BANK_INDEX
        ) 

        maker_order_id = None 
        if maker_info is not None: 
            maker_order_id = maker_info.order.order_id
            remaining_accounts.append(AccountMeta(
                pubkey=maker_info.maker, 
                is_signer=False, 
                is_writable=True
            ))

        return self.program.instruction["place_and_take"](
            order_params,
            maker_order_id,
            ctx=Context(
                accounts={
                    "state": get_state_public_key(self.program_id), 
                    "user": user_account_public_key, 
                    "authority": self.authority, 
                },
                remaining_accounts=remaining_accounts
            ),
        )

    async def settle_lp(
        self,
        settlee_user_account_public_key: PublicKey, 
        market_index: int,
    ): 
        return await self.send_ixs([await self.get_settle_lp_ix(
            settlee_user_account_public_key, 
            market_index
        )])

    async def get_settle_lp_ix(
        self,
        settlee_user_account_public_key: PublicKey, 
        market_index: int,
    ):
        remaining_accounts = await self.get_remaining_accounts(
            writable_market_index=market_index, 
            include_banks=False, 
            include_oracles=False,
            user_public_key=settlee_user_account_public_key,
        ) 

        return self.program.instruction["settle_lp"](
            market_index, 
            ctx=Context(
                accounts={
                    "state": get_state_public_key(self.program_id), 
                    "user": get_user_account_public_key(
                        self.program_id, 
                        settlee_user_account_public_key
                    ), 
                },
                remaining_accounts=remaining_accounts
            ),
        )

    async def get_user_position(
        self, 
        market_index: int, 
    ):
        user = await get_user_account(
            self.program, 
            self.authority
        )
        for position in user.positions:
            if position.market_index == market_index:
                break 
        assert position.market_index == market_index, "no position in market"
        
        return position

    async def close_position(
        self, 
        market_index: int
    ):
        position = await self.get_user_position(
            market_index
        )
        if position.base_asset_amount == 0:
            return 

        return await self.place_and_take(OrderParams(
                order_type=OrderType.MARKET(), 
                direction=PositionDirection.LONG() if position.base_asset_amount < 0 else PositionDirection.SHORT(), 
                market_index=market_index, 
                base_asset_amount=position.base_asset_amount,
                price=0
        ))<|MERGE_RESOLUTION|>--- conflicted
+++ resolved
@@ -233,11 +233,6 @@
         if writable_market_index is not None: 
             await track_market(writable_market_index, is_writable=True)
 
-<<<<<<< HEAD
-        state = (
-            await self.get_state_account() if state_account is None else state_account
-        )
-=======
         if include_banks:
             for bank_balance in user_account.bank_balances:
                 if bank_balance.balance != 0: 
@@ -245,7 +240,6 @@
 
             if writable_bank_index is not None: 
                 await track_bank(writable_bank_index, is_writable=True)
->>>>>>> 45832c74
 
         remaining_accounts = [
             *oracle_map.values(), 
@@ -351,70 +345,6 @@
                     "user": user_account_public_key, 
                     "authority": self.authority, 
                 },
-<<<<<<< HEAD
-                remaining_accounts=remaining_accounts,
-            ),
-        )
-
-    async def get_user_account(self) -> User:
-        if self.user_account is not None:
-            return self.user_account
-
-        user_account_pubkey = self.get_user_account_public_key()
-        self.user_account = cast(
-            User, await self.program.account["User"].fetch(user_account_pubkey)
-        )
-        return self.user_account
-
-    async def get_close_position_ix(
-        self,
-        market_index: int,
-        discount_token: Optional[PublicKey] = None,
-        referrer: Optional[PublicKey] = None,
-        user_account: Optional[User] = None,
-        markets_account: Optional[MarketsAccount] = None,
-        state_account: Optional[StateAccount] = None,
-    ) -> TransactionInstruction:
-        user_account_public_key = self.get_user_account_public_key()
-        user_account_to_use = (
-            await self.get_user_account() if user_account is None else user_account
-        )
-        markets_account_to_use = (
-            await self.get_markets_account()
-            if markets_account is None
-            else markets_account
-        )
-        price_oracle = markets_account_to_use.markets[market_index].amm.oracle
-
-        optional_accounts = {
-            "discount_token": False,
-            "referrer": False,
-        }
-        remaining_accounts = []
-        if discount_token is not None:
-            optional_accounts["discount_token"] = True
-            remaining_accounts.append(
-                AccountMeta(
-                    pubkey=discount_token,
-                    is_writable=False,
-                    is_signer=False,
-                )
-            )
-        if referrer is not None:
-            optional_accounts["referrer"] = True
-            remaining_accounts.append(
-                AccountMeta(
-                    pubkey=referrer,
-                    is_writable=True,
-                    is_signer=False,
-                )
-            )
-
-        state = (
-            await self.get_state_account() if state_account is None else state_account
-        )
-        return self.program.instruction["close_position"](
-=======
                 remaining_accounts=remaining_accounts
             ),
         )
@@ -448,7 +378,6 @@
 
         return self.program.instruction["remove_liquidity"](
             amount, 
->>>>>>> 45832c74
             market_index,
             ctx=Context(
                 accounts={
