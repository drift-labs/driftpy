from dataclasses import dataclass
from solana.publickey import PublicKey
import json
from importlib import resources
from typing import Optional, TypeVar, Type, cast
from solana.publickey import PublicKey
from solana.keypair import Keypair
from solana.transaction import Transaction, TransactionSignature, TransactionInstruction
from solana.system_program import SYS_PROGRAM_ID
from solana.sysvar import SYSVAR_RENT_PUBKEY
from solana.transaction import AccountMeta
from spl.token.constants import TOKEN_PROGRAM_ID
from anchorpy import Program, Context, Idl
from struct import pack_into
from pathlib import Path

import driftpy
from driftpy.constants.numeric_constants import QUOTE_ASSET_BANK_INDEX
from driftpy.addresses import *
from driftpy.sdk_types import *
from driftpy.types import *
from driftpy.accounts import *

from anchorpy import Wallet
from driftpy.constants.config import Config
from anchorpy import Provider

from typing import Union, Optional, Dict, List, Any, Sequence, cast
from driftpy.math.positions import is_available, is_spot_position_available

DEFAULT_USER_NAME = "Main Account"


class ClearingHouse:
    """This class is the main way to interact with Drift Protocol.

    It allows you to subscribe to the various accounts where the Market's state is
    stored, as well as: opening positions, liquidating, settling funding, depositing &
    withdrawing, and more.

    The default way to construct a ClearingHouse instance is using the
    [create][driftpy.clearing_house.ClearingHouse.create] method.
    """

    def __init__(self, program: Program, authority: Keypair = None):
        """Initialize the ClearingHouse object.

        Note: you probably want to use
        [create][driftpy.clearing_house.ClearingHouse.create]
        instead of this method.

        Args:
            program: The AnchorPy program object.
            pdas: The required PDAs for the ClearingHouse object.
        """
        self.program = program
        self.program_id = program.program_id
        self.user_index = None

        if authority is None:
            authority = program.provider.wallet.payer

        self.signer = authority
        self.authority = authority.public_key
        self.signers = [self.signer]
        self.usdc_ata = None
        self.spot_market_atas = {}
        self.subaccounts = [0]

    @staticmethod
    def from_config(config: Config, provider: Provider, authority: Keypair = None):
        # read the idl
        file = Path(str(driftpy.__path__[0]) + "/idl/drift.json")
        with file.open() as f:
            idl_dict = json.load(f)
        idl = Idl.from_json(idl_dict)

        # create the program
        program = Program(
            idl,
            config.clearing_house_program_id,
            provider,
        )

        clearing_house = ClearingHouse(program, authority)
        clearing_house.config = config
        clearing_house.idl = idl

        return clearing_house

    def get_user_account_public_key(self, user_id=0) -> PublicKey:
        return get_user_account_public_key(self.program_id, self.authority, user_id)

    async def get_user(self, user_id=0) -> User:
        return await get_user_account(self.program, self.authority, user_id)

    def get_state_public_key(self):
        return get_state_public_key(self.program_id)

    def get_user_stats_public_key(self):
        return get_user_stats_account_public_key(self.program_id, self.authority)

    async def send_ixs(
        self,
        ixs: Union[TransactionInstruction, list[TransactionInstruction]],
        signers=None,
    ):
        if isinstance(ixs, TransactionInstruction):
            ixs = [ixs]

        tx = Transaction()
        for ix in ixs:
            tx.add(ix)

        if signers is None:
            signers = self.signers

        return await self.program.provider.send(tx, signers=signers)

    async def intialize_user(self, user_id: int = 0):
        ixs = []
        if user_id == 0:
            ixs.append(self.get_initialize_user_stats())
        ix = self.get_initialize_user_instructions(user_id)
        ixs.append(ix)
        return await self.send_ixs(ixs)

    def get_initialize_user_stats(
        self,
    ):
        state_public_key = self.get_state_public_key()
        user_stats_public_key = self.get_user_stats_public_key()

        return self.program.instruction["initialize_user_stats"](
            ctx=Context(
                accounts={
                    "user_stats": user_stats_public_key,
                    "state": state_public_key,
                    "authority": self.authority,
                    "payer": self.authority,
                    "rent": SYSVAR_RENT_PUBKEY,
                    "system_program": SYS_PROGRAM_ID,
                },
            ),
        )

    def get_initialize_user_instructions(
        self, user_id: int = 0, name: str = DEFAULT_USER_NAME
    ) -> TransactionInstruction:
        user_public_key = self.get_user_account_public_key(user_id)
        state_public_key = self.get_state_public_key()
        user_stats_public_key = self.get_user_stats_public_key()

        if len(name) > 32:
            raise Exception("name too long")

        name_bytes = bytearray(32)
        pack_into(f"{len(name)}s", name_bytes, 0, name.encode("utf-8"))
        offset = len(name)
        for _ in range(32 - len(name)):
            pack_into("1s", name_bytes, offset, " ".encode("utf-8"))
            offset += 1

        str_name_bytes = name_bytes.hex()
        name_byte_array = []
        for i in range(0, len(str_name_bytes), 2):
            name_byte_array.append(int(str_name_bytes[i : i + 2], 16))

        initialize_user_account_ix = self.program.instruction["initialize_user"](
            user_id,
            name_byte_array,
            ctx=Context(
                accounts={
                    "user": user_public_key,
                    "user_stats": user_stats_public_key,
                    "state": state_public_key,
                    "authority": self.authority,
                    "payer": self.authority,
                    "rent": SYSVAR_RENT_PUBKEY,
                    "system_program": SYS_PROGRAM_ID,
                },
            ),
        )
        return initialize_user_account_ix

    async def get_remaining_accounts(
        self,
        writable_market_index: int = None,
        writable_spot_market_index: int = None,
        readable_spot_market_index: int = None,
        user_id=[0],
        include_oracles: bool = True,
        include_spot_markets: bool = True,
        authority: Optional[Union[PublicKey, Sequence[PublicKey]]] = None,
    ):
        if authority is None:
            authority = [self.authority]
        elif isinstance(authority, PublicKey):
            authority = [authority]

        if isinstance(user_id, int):
            user_id = [user_id]
        assert len(user_id) == len(authority)

        accounts = []
        for pk, id in zip(authority, user_id):
            user_account = await get_user_account(self.program, pk, id)
            accounts.append(user_account)

        oracle_map = {}
        spot_market_map = {}
        market_map = {}

        async def track_market(market_index, is_writable):
            market = await get_perp_market_account(self.program, market_index)
            market_map[market_index] = AccountMeta(
                pubkey=market.pubkey,
                is_signer=False,
                is_writable=is_writable,
            )

            if include_oracles:
                oracle_map[str(market.pubkey)] = AccountMeta(
                    pubkey=market.amm.oracle, is_signer=False, is_writable=False
                )

        async def track_spot_market(spot_market_index, is_writable):
            spot_market = await get_spot_market_account(self.program, spot_market_index)
            spot_market_map[spot_market_index] = AccountMeta(
                pubkey=spot_market.pubkey,
                is_signer=False,
                is_writable=is_writable,
            )

            if spot_market_index != 0 and include_oracles:
                oracle_map[str(spot_market.pubkey)] = AccountMeta(
                    pubkey=spot_market.oracle, is_signer=False, is_writable=False
                )

        for user_account in accounts:
            for position in user_account.perp_positions:
                if not is_available(position):
                    market_index = position.market_index
                    await track_market(market_index, is_writable=True)

            if writable_market_index is not None:
                await track_market(writable_market_index, is_writable=True)

            if include_spot_markets:
                for spot_market_balance in user_account.spot_positions:
                    if not is_spot_position_available(spot_market_balance):
                        await track_spot_market(
                            spot_market_balance.market_index, is_writable=False
                        )

                if readable_spot_market_index is not None:
                    if isinstance(readable_spot_market_index, int):
                        readable_spot_market_index = [readable_spot_market_index]

                    for i in readable_spot_market_index:
                        await track_spot_market(i, is_writable=False)

                if writable_spot_market_index is not None:
                    if isinstance(writable_spot_market_index, int):
                        writable_spot_market_index = [writable_spot_market_index]

                    for i in writable_spot_market_index:
                        await track_spot_market(i, is_writable=True)

        remaining_accounts = [
            *oracle_map.values(),
            *spot_market_map.values(),
            *market_map.values(),
        ]

        return remaining_accounts

    async def withdraw(
        self,
        amount: int,
        spot_market_index: int,
        user_token_account: PublicKey,
        reduce_only: bool = False,
        user_id: int = 0,
    ):
        return await self.send_ixs(
            [
                await self.get_withdraw_collateral_ix(
                    amount, spot_market_index, user_token_account, reduce_only, user_id
                )
            ]
        )

    async def get_withdraw_collateral_ix(
        self,
        amount: int,
        spot_market_index: int,
        user_token_account: PublicKey,
        reduce_only: bool = False,
        user_id: int = 0,
    ):

        spot_market = await get_spot_market_account(self.program, spot_market_index)
        remaining_accounts = await self.get_remaining_accounts(
            writable_spot_market_index=spot_market_index,
            readable_spot_market_index=QUOTE_ASSET_BANK_INDEX,
            user_id=user_id,
        )
        ch_signer = get_clearing_house_signer_public_key(self.program_id)

        return self.program.instruction["withdraw"](
            spot_market_index,
            amount,
            reduce_only,
            ctx=Context(
                accounts={
                    "state": self.get_state_public_key(),
                    "spot_market": spot_market.pubkey,
                    "spot_market_vault": spot_market.vault,
                    "drift_signer": ch_signer,
                    "user": self.get_user_account_public_key(user_id),
                    "user_stats": self.get_user_stats_public_key(),
                    "user_token_account": user_token_account,
                    "authority": self.authority,
                    "token_program": TOKEN_PROGRAM_ID,
                },
                remaining_accounts=remaining_accounts,
            ),
        )

    async def deposit(
        self,
        amount: int,
        spot_market_index: int,
        user_token_account: PublicKey,
        user_id: int = 0,
        reduce_only=False,
        user_initialized=True,
    ):
        return await self.send_ixs(
            [
                await self.get_deposit_collateral_ix(
                    amount,
                    spot_market_index,
                    user_token_account,
                    user_id,
                    reduce_only,
                    user_initialized,
                )
            ]
        )

    async def get_deposit_collateral_ix(
        self,
        amount: int,
        spot_market_index: int,
        user_token_account: PublicKey,
        user_id: int = 0,
        reduce_only=False,
        user_initialized=True,
    ) -> TransactionInstruction:

        if user_initialized:
            remaining_accounts = await self.get_remaining_accounts(
                writable_spot_market_index=spot_market_index, user_id=user_id
            )
        else:
            raise Exception("not implemented...")

        spot_market_pk = get_spot_market_public_key(self.program_id, spot_market_index)
        spot_vault_public_key = get_spot_market_vault_public_key(
            self.program_id, spot_market_index
        )
        user_account_public_key = get_user_account_public_key(
            self.program_id, self.authority, user_id
        )
        return self.program.instruction["deposit"](
            spot_market_index,
            amount,
            reduce_only,
            ctx=Context(
                accounts={
                    "state": self.get_state_public_key(),
                    "spot_market": spot_market_pk,
                    "spot_market_vault": spot_vault_public_key,
                    "user": user_account_public_key,
                    "user_stats": self.get_user_stats_public_key(),
                    "user_token_account": user_token_account,
                    "authority": self.authority,
                    "token_program": TOKEN_PROGRAM_ID,
                },
                remaining_accounts=remaining_accounts,
            ),
        )

    async def add_liquidity(self, amount: int, market_index: int, user_id: int = 0):
        return await self.send_ixs(
            [await self.get_add_liquidity_ix(amount, market_index, user_id)]
        )

    async def get_add_liquidity_ix(
        self, amount: int, market_index: int, user_id: int = 0
    ):
        remaining_accounts = await self.get_remaining_accounts(
            writable_market_index=market_index, user_id=user_id
        )
        user_account_public_key = get_user_account_public_key(
            self.program_id, self.authority, user_id
        )

        return self.program.instruction["add_perp_lp_shares"](
            amount,
            market_index,
            ctx=Context(
                accounts={
                    "state": self.get_state_public_key(),
                    "user": user_account_public_key,
                    "authority": self.authority,
                },
                remaining_accounts=remaining_accounts,
            ),
        )

    async def remove_liquidity(self, amount: int, market_index: int, user_id: int = 0):
        return await self.send_ixs(
            [await self.get_remove_liquidity_ix(amount, market_index, user_id)]
        )

    async def get_remove_liquidity_ix(
        self, amount: int, market_index: int, user_id: int = 0
    ):
        remaining_accounts = await self.get_remaining_accounts(
            writable_market_index=market_index, user_id=user_id
        )
        user_account_public_key = self.get_user_account_public_key(user_id)

        return self.program.instruction["remove_perp_lp_shares"](
            amount,
            market_index,
            ctx=Context(
                accounts={
                    "state": get_state_public_key(self.program_id),
                    "user": user_account_public_key,
                    "authority": self.authority,
                },
                remaining_accounts=remaining_accounts,
            ),
        )

    async def cancel_orders(self, user_id: int = 0):
        return await self.send_ixs(await self.get_cancel_orders_ix(user_id))

    async def get_cancel_orders_ix(self, user_id: int = 0):
        remaining_accounts = await self.get_remaining_accounts(user_id=user_id)

        return self.program.instruction["cancel_orders"](
            None,
            None,
            None,
            ctx=Context(
                accounts={
                    "state": self.get_state_public_key(),
                    "user": self.get_user_account_public_key(user_id),
                    "authority": self.authority,
                },
                remaining_accounts=remaining_accounts,
            ),
        )

    async def cancel_order(
        self,
        order_id: Optional[int] = None,
        user_id: int = 0,
    ):
        return await self.send_ixs(
            await self.get_cancel_order_ix(order_id, user_id),
        )

    async def get_cancel_order_ix(
        self, order_id: Optional[int] = None, user_id: int = 0
    ):
        remaining_accounts = await self.get_remaining_accounts(user_id=user_id)

        return self.program.instruction["cancel_order"](
            order_id,
            ctx=Context(
                accounts={
                    "state": self.get_state_public_key(),
                    "user": self.get_user_account_public_key(user_id),
                    "authority": self.authority,
                },
                remaining_accounts=remaining_accounts,
            ),
        )

    async def open_position(
        self,
        direction: PositionDirection,
        amount: int,
        market_index: int,
        user_id: int = 0,
        limit_price: int = 0,
        ioc: bool = False,
    ):
        return await self.send_ixs(
            await self.get_open_position_ix(
                direction,
                amount,
                market_index,
                user_id,
                limit_price,
                ioc,
            ),
        )

    async def get_open_position_ix(
        self,
        direction: PositionDirection,
        amount: int,
        market_index: int,
        user_id: int = 0,
        limit_price: int = 0,
        ioc: bool = False,
    ):
        order = self.default_order_params(
            order_type=OrderType.MARKET(),
            direction=direction,
            market_index=market_index,
            base_asset_amount=amount,
        )
        order.limit_price = limit_price

        ix = await self.get_place_and_take_ix(order, subaccount_id=user_id)
        return ix

    def get_increase_compute_ix(self) -> TransactionInstruction:
        program_id = PublicKey("ComputeBudget111111111111111111111111111111")

        name_bytes = bytearray(1 + 4 + 4)
        pack_into("B", name_bytes, 0, 0)
        pack_into("I", name_bytes, 1, 500_000)
        pack_into("I", name_bytes, 5, 0)
        data = bytes(name_bytes)

        compute_ix = TransactionInstruction([], program_id, data)

        return compute_ix

    async def place_order(
        self,
        order_params: OrderParams,
        maker_info: MakerInfo = None,
        user_id: int = 0,
    ):
        return await self.send_ixs(
            await self.get_place_order_ix(order_params, maker_info, user_id),
        )

    async def get_place_order_ix(
        self,
        order_params: OrderParams,
        user_id: int = 0,
    ):
        user_account_public_key = self.get_user_account_public_key(user_id)

        remaining_accounts = await self.get_remaining_accounts(
            writable_market_index=order_params.market_index, user_id=user_id
        )

        ix = self.program.instruction["place_order"](
            order_params,
            ctx=Context(
                accounts={
                    "state": self.get_state_public_key(),
                    "user": user_account_public_key,
                    "authority": self.authority,
                },
                remaining_accounts=remaining_accounts,
            ),
        )

        return [self.get_increase_compute_ix(), ix]

    async def place_and_take(
        self,
        order_params: OrderParams,
        maker_info: MakerInfo = None,
        subaccount_id: int = 0,
    ):
        return await self.send_ixs(
            await self.get_place_and_take_ix(order_params, maker_info, subaccount_id),
        )

    async def get_place_and_take_ix(
        self,
        order_params: OrderParams,
        maker_info: MakerInfo = None,
        subaccount_id: int = 0,
    ):
        user_account_public_key = self.get_user_account_public_key(subaccount_id)

        remaining_accounts = await self.get_remaining_accounts(
            writable_market_index=order_params.market_index,
            writable_spot_market_index=QUOTE_ASSET_BANK_INDEX,
            user_id=subaccount_id,
        )

        maker_order_id = None
        if maker_info is not None:
            maker_order_id = maker_info.order.order_id
            remaining_accounts.append(
                AccountMeta(pubkey=maker_info.maker, is_signer=False, is_writable=True)
            )

        return [
            self.get_increase_compute_ix(),
            self.program.instruction["place_and_take_perp_order"](
                order_params,
                maker_order_id,
                ctx=Context(
                    accounts={
                        "state": self.get_state_public_key(),
                        "user": user_account_public_key,
                        "user_stats": self.get_user_stats_public_key(),
                        "authority": self.authority,
                    },
                    remaining_accounts=remaining_accounts,
                ),
            ),
        ]

    async def settle_lp(
        self,
        settlee_authority: PublicKey,
        market_index: int,
        user_id: int = 0,
    ):
        return await self.send_ixs(
            [await self.get_settle_lp_ix(settlee_authority, market_index, user_id)],
            signers=[],
        )

    async def get_settle_lp_ix(
        self, settlee_authority: PublicKey, market_index: int, user_id: int = 0
    ):
        remaining_accounts = await self.get_remaining_accounts(
            writable_market_index=market_index,
            authority=settlee_authority,
            user_id=user_id,
        )

        return self.program.instruction["settle_lp"](
            market_index,
            ctx=Context(
                accounts={
                    "state": self.get_state_public_key(),
                    "user": get_user_account_public_key(
                        self.program_id, settlee_authority, user_id
                    ),
                },
                remaining_accounts=remaining_accounts,
            ),
        )

    async def get_user_spot_position(
        self,
        market_index: int,
        user_id: int = 0,
    ) -> Optional[SpotPosition]:
        user = await get_user_account(self.program, self.authority, user_id)

        found = False
        for position in user.spot_positions:
            if (
                position.market_index == market_index
                and not is_spot_position_available(position)
            ):
                found = True
                break

        if not found:
            return None

        return position

    async def get_user_position(
        self,
        market_index: int,
        subaccount_id: int = 0,
    ) -> Optional[PerpPosition]:
        user = await get_user_account(self.program, self.authority, subaccount_id)

        found = False
        for position in user.perp_positions:
            if position.market_index == market_index and not is_available(position):
                found = True
                break

        if not found:
            return None

        return position

    async def close_position(
        self, market_index: int, limit_price: int = 0, subaccount_id: int = 0
    ):
        return await self.send_ixs(
            await self.get_close_position_ix(
                market_index, limit_price, subaccount_id=subaccount_id
            )
        )

    async def get_close_position_ix(
        self, market_index: int, limit_price: int = 0, subaccount_id: int = 0
    ):
        position = await self.get_user_position(market_index, subaccount_id)
        if position is None or position.base_asset_amount == 0:
            print("=> user has no position to close...")
            return

        order = self.default_order_params(
            order_type=OrderType.MARKET(),
            market_index=market_index,
            base_asset_amount=abs(int(position.base_asset_amount)),
            direction=PositionDirection.LONG()
            if position.base_asset_amount < 0
            else PositionDirection.SHORT(),
        )
        order.limit_price = limit_price
        order.reduce_only = True

        ix = await self.get_place_and_take_ix(order, subaccount_id=subaccount_id)
        return ix

    def default_order_params(
        self, order_type, market_index, base_asset_amount, direction
    ) -> OrderParams:
        return OrderParams(
            order_type,
            market_type=MarketType.PERP(),
            direction=direction,
            user_order_id=0,
            base_asset_amount=base_asset_amount,
            price=0,
            market_index=market_index,
            reduce_only=False,
            post_only=False,
            immediate_or_cancel=False,
            trigger_price=0,
            trigger_condition=OrderTriggerCondition.ABOVE(),
            oracle_price_offset=0,
            auction_duration=None,
            max_ts=None,
            auction_start_price=None,
            auction_end_price=None,
        )

    async def liquidate_spot(
        self,
        user_authority: PublicKey,
<<<<<<< HEAD
        asset_market_index: int,
        liability_market_index: int,
        max_liability_transfer: int,
=======
        asset_market_index: int, 
        liability_market_index: int, 
        max_liability_transfer: int,
        user_subaccount_id: int = 0,
        liq_subaccount_id: int = 0,
>>>>>>> 434647a6
    ):
        return await self.send_ixs(
            [
                await self.get_liquidate_spot_ix(
                    user_authority,
                    asset_market_index,
                    liability_market_index,
                    max_liability_transfer,
                    user_subaccount_id,
                    liq_subaccount_id,
                )
            ]
        )

    async def get_liquidate_spot_ix(
        self,
        user_authority: PublicKey,
<<<<<<< HEAD
        asset_market_index: int,
        liability_market_index: int,
        max_liability_transfer: int,
        limit_price: int = None,
=======
        asset_market_index: int, 
        liability_market_index: int, 
        max_liability_transfer: int, 
        limit_price: int = None,
        user_subaccount_id: int = 0,
        liq_subaccount_id: int = 0,
>>>>>>> 434647a6
    ):
        user_pk = get_user_account_public_key(self.program_id, user_authority, user_id=user_subaccount_id)
        user_stats_pk = get_user_stats_account_public_key(
            self.program_id,
            user_authority,
        )

        liq_pk = self.get_user_account_public_key(liq_subaccount_id)
        liq_stats_pk = self.get_user_stats_public_key()

        remaining_accounts = await self.get_remaining_accounts(
            writable_spot_market_index=[liability_market_index, asset_market_index],
            authority=[user_authority, self.authority],
            user_id=[user_subaccount_id, liq_subaccount_id],
        )

        return self.program.instruction["liquidate_spot"](
            asset_market_index,
            liability_market_index,
            max_liability_transfer,
            limit_price,
            ctx=Context(
                accounts={
                    "state": self.get_state_public_key(),
                    "authority": self.authority,
                    "user": user_pk,
                    "user_stats": user_stats_pk,
                    "liquidator": liq_pk,
                    "liquidator_stats": liq_stats_pk,
                },
                remaining_accounts=remaining_accounts,
            ),
        )

    async def liquidate_perp(
        self,
        user_authority: PublicKey,
        market_index: int,
        max_base_asset_amount: int,
        limit_price: Optional[int] = None,
<<<<<<< HEAD
=======
        user_subaccount_id: int = 0,
        liq_subaccount_id: int = 0,
>>>>>>> 434647a6
    ):
        return await self.send_ixs(
            [
                await self.get_liquidate_perp_ix(
                    user_authority,
                    market_index,
                    max_base_asset_amount,
                    limit_price,
                    user_subaccount_id,
                    liq_subaccount_id,
                )
            ]
        )

    async def get_liquidate_perp_ix(
        self,
        user_authority: PublicKey,
        market_index: int,
        max_base_asset_amount: int,
        limit_price: Optional[int] = None,
<<<<<<< HEAD
=======
        user_subaccount_id: int = 0,
        liq_subaccount_id: int = 0,
>>>>>>> 434647a6
    ):
        user_pk = get_user_account_public_key(self.program_id, user_authority, user_subaccount_id)
        user_stats_pk = get_user_stats_account_public_key(
            self.program_id,
            user_authority,
        )

        liq_pk = self.get_user_account_public_key(liq_subaccount_id)
        liq_stats_pk = self.get_user_stats_public_key()

        remaining_accounts = await self.get_remaining_accounts(
<<<<<<< HEAD
            writable_market_index=market_index,
            authority=[user_authority, self.authority],
=======
            writable_market_index=market_index, 
            authority=[user_authority, self.authority],
            user_id=[user_subaccount_id, liq_subaccount_id]
>>>>>>> 434647a6
        )

        return self.program.instruction["liquidate_perp"](
            market_index,
            max_base_asset_amount,
            limit_price,
            ctx=Context(
                accounts={
                    "state": self.get_state_public_key(),
                    "authority": self.authority,
                    "user": user_pk,
                    "user_stats": user_stats_pk,
                    "liquidator": liq_pk,
                    "liquidator_stats": liq_stats_pk,
                },
                remaining_accounts=remaining_accounts,
            ),
        )

<<<<<<< HEAD
=======
    async def liquidate_perp_pnl_for_deposit(
        self, 
        user_authority: PublicKey,
        perp_market_index: int,
        spot_market_index: int,
        max_pnl_transfer: int,
        user_subaccount_id: int = 0,
        liq_subaccount_id: int = 0,
    ):
        return await self.send_ixs(
            self.get_liquidate_perp_pnl_for_deposit_ix(
                user_authority,
                perp_market_index,
                spot_market_index,
                max_pnl_transfer,
                user_subaccount_id,
                liq_subaccount_id,
            )
        )

>>>>>>> 434647a6
    async def get_liquidate_perp_pnl_for_deposit_ix(
        self,
        user_authority: PublicKey,
        perp_market_index: int,
        spot_market_index: int,
        max_pnl_transfer: int,
        limit_price: int = None,
<<<<<<< HEAD
=======
        user_subaccount_id: int = 0,
        liq_subaccount_id: int = 0,
>>>>>>> 434647a6
    ):
        user_pk = get_user_account_public_key(self.program_id, user_authority, user_subaccount_id)
        user_stats_pk = get_user_stats_account_public_key(
            self.program_id,
            user_authority,
        )

        liq_pk = self.get_user_account_public_key(liq_subaccount_id)
        liq_stats_pk = self.get_user_stats_public_key()

        remaining_accounts = await self.get_remaining_accounts(
            writable_market_index=perp_market_index,
            writable_spot_market_index=spot_market_index,
<<<<<<< HEAD
            authority=user_authority,
=======
            authority=[user_authority, self.authority],
            user_id=[user_subaccount_id, liq_subaccount_id],
>>>>>>> 434647a6
        )

        result = self.program.instruction["liquidate_perp_pnl_for_deposit"](
            perp_market_index,
            spot_market_index,
            max_pnl_transfer,
            limit_price,
            ctx=Context(
                accounts={
                    "state": self.get_state_public_key(),
                    "authority": self.authority,
                    "user": user_pk,
                    "user_stats": user_stats_pk,
                    "liquidator": liq_pk,
                    "liquidator_stats": liq_stats_pk,
                },
                remaining_accounts=remaining_accounts,
            ),
        )
        return result

<<<<<<< HEAD
    async def liquidate_perp_pnl_for_deposit(
        self,
        user_authority: PublicKey,
        perp_market_index: int,
        spot_market_index: int,
        max_pnl_transfer: int,
    ):
        return await self.send_ixs(
            self.get_liquidate_perp_pnl_for_deposit_ix(
                user_authority,
                perp_market_index,
                spot_market_index,
                max_pnl_transfer,
            )
        )
=======
>>>>>>> 434647a6

    async def settle_pnl(
        self,
        user_authority: PublicKey,
        market_index: int,
        user_id: int = 0,
    ):
        return await self.send_ixs(
            await self.get_settle_pnl_ix(user_authority, market_index, user_id)
        )

    async def get_settle_pnl_ix(
        self,
        user_authority: PublicKey,
        market_index: int,
        user_id: int = 0,
    ):
        remaining_accounts = await self.get_remaining_accounts(
            authority=user_authority,
            writable_market_index=market_index,
            writable_spot_market_index=QUOTE_ASSET_BANK_INDEX,
            user_id=user_id,
        )

        return [
            self.get_increase_compute_ix(),
            self.program.instruction["settle_pnl"](
                market_index,
                ctx=Context(
                    accounts={
                        "state": self.get_state_public_key(),
                        "authority": self.authority,
                        "user": get_user_account_public_key(
                            self.program_id, user_authority, user_id
                        ),
                        "spot_market_vault": get_spot_market_vault_public_key(
                            self.program_id, QUOTE_ASSET_BANK_INDEX
                        ),
                    },
                    remaining_accounts=remaining_accounts,
                ),
            ),
        ]

    async def resolve_spot_bankruptcy(
        self,
        user_authority: PublicKey,
        spot_market_index: int,
        user_subaccount_id: int = 0,
        liq_subaccount_id: int = 0,
    ):
        return await self.send_ixs(
            [
                await self.get_resolve_spot_bankruptcy_ix(
                    user_authority,
                    spot_market_index,
                    user_subaccount_id,
                    liq_subaccount_id,
                )
            ]
        )

    async def get_resolve_spot_bankruptcy_ix(
        self,
        user_authority: PublicKey,
        spot_market_index: int,
        user_subaccount_id: int = 0,
        liq_subaccount_id: int = 0,
    ):
        user_pk = get_user_account_public_key(self.program_id, user_authority, user_subaccount_id)
        user_stats_pk = get_user_stats_account_public_key(
            self.program_id,
            user_authority,
        )

        liq_pk = self.get_user_account_public_key(liq_subaccount_id)
        liq_stats_pk = self.get_user_stats_public_key()

        remaining_accounts = await self.get_remaining_accounts(
            writable_spot_market_index=spot_market_index,
            authority=[user_authority, self.authority],
            user_id=[user_subaccount_id, liq_subaccount_id]
        )

<<<<<<< HEAD
        spot_market = await get_spot_market_account(self.program, spot_market_index)
=======
        if_vault = get_insurance_fund_vault_public_key(
            self.program_id, spot_market_index
        )
        spot_vault = get_spot_market_vault_public_key(
            self.program_id, spot_market_index
        )
>>>>>>> 434647a6
        ch_signer = get_clearing_house_signer_public_key(self.program_id)

        return self.program.instruction["resolve_spot_bankruptcy"](
            spot_market_index,
            ctx=Context(
                accounts={
                    "state": self.get_state_public_key(),
                    "authority": self.authority,
                    "user": user_pk,
                    "user_stats": user_stats_pk,
                    "liquidator": liq_pk,
                    "liquidator_stats": liq_stats_pk,
                    "spot_market_vault": spot_vault,
                    "insurance_fund_vault": if_vault,
                    "drift_signer": ch_signer,
                    "token_program": TOKEN_PROGRAM_ID,
                },
                remaining_accounts=remaining_accounts,
            ),
        )

    async def resolve_perp_bankruptcy(
        self,
        user_authority: PublicKey,
        market_index: int,
        user_subaccount_id: int = 0,
        liq_subaccount_id: int = 0,
    ):
        return await self.send_ixs(
            [
                await self.get_resolve_perp_bankruptcy_ix(
                    user_authority,
                    market_index,
                    user_subaccount_id,
                    liq_subaccount_id,
                )
            ]
        )

    async def get_resolve_perp_bankruptcy_ix(
        self,
        user_authority: PublicKey,
        market_index: int,
        user_subaccount_id: int = 0,
        liq_subaccount_id: int = 0,
    ):
        user_pk = get_user_account_public_key(self.program_id, user_authority, user_subaccount_id)
        user_stats_pk = get_user_stats_account_public_key(
            self.program_id,
            user_authority,
        )

        liq_pk = self.get_user_account_public_key(liq_subaccount_id)
        liq_stats_pk = self.get_user_stats_public_key()

        remaining_accounts = await self.get_remaining_accounts(
            writable_market_index=market_index,
            writable_spot_market_index=QUOTE_ASSET_BANK_INDEX,
            authority=[user_authority, self.authority],
            user_id=[user_subaccount_id, liq_subaccount_id]
        )

        if_vault = get_insurance_fund_vault_public_key(
            self.program_id, market_index
        )
        spot_vault = get_spot_market_vault_public_key(
            self.program_id, market_index
        )
        ch_signer = get_clearing_house_signer_public_key(self.program_id)

        return self.program.instruction["resolve_perp_bankruptcy"](
            QUOTE_ASSET_BANK_INDEX,
            market_index,
            ctx=Context(
                accounts={
                    "state": self.get_state_public_key(),
                    "authority": self.authority,
                    "user": user_pk,
                    "user_stats": user_stats_pk,
                    "liquidator": liq_pk,
                    "liquidator_stats": liq_stats_pk,
                    "spot_market_vault": spot_vault,
                    "insurance_fund_vault": if_vault,
                    "drift_signer": ch_signer,
                    "token_program": TOKEN_PROGRAM_ID,
                },
                remaining_accounts=remaining_accounts,
            ),
        )

    async def settle_expired_market(
        self,
        market_index: int,
    ):
        return await self.send_ixs(
            [
                await self.get_settle_expired_market_ix(
                    market_index,
                )
            ]
        )

    async def get_settle_expired_market_ix(
        self,
        market_index: int,
    ):
        market = await get_perp_market_account(self.program, market_index)

        market_account_infos = [
            AccountMeta(
                pubkey=market.pubkey,
                is_writable=True,
                is_signer=False,
            )
        ]

        oracle_account_infos = [
            AccountMeta(
                pubkey=market.amm.oracle,
                is_writable=False,
                is_signer=False,
            )
        ]

        spot_pk = get_spot_market_public_key(self.program_id, QUOTE_ASSET_BANK_INDEX)
        spot_account_infos = [
            AccountMeta(
                pubkey=spot_pk,
                is_writable=True,
                is_signer=False,
            )
        ]

        remaining_accounts = (
            oracle_account_infos + spot_account_infos + market_account_infos
        )

        return self.program.instruction["settle_expired_market"](
            market_index,
            ctx=Context(
                accounts={
                    "state": self.get_state_public_key(),
                    "authority": self.authority,
                },
                remaining_accounts=remaining_accounts,
            ),
        )

    async def request_remove_insurance_fund_stake(
        self, spot_market_index: int, amount: int
    ):
        return await self.send_ixs(
            await self.get_request_remove_insurance_fund_stake_ix(
                spot_market_index, amount
            )
        )

    async def get_request_remove_insurance_fund_stake_ix(
        self,
        spot_market_index: int,
        amount: int,
    ):
        ra = await self.get_remaining_accounts(
            writable_spot_market_index=spot_market_index
        )

        return self.program.instruction["request_remove_insurance_fund_stake"](
            spot_market_index,
            amount,
            ctx=Context(
                accounts={
                    "spot_market": get_spot_market_public_key(
                        self.program_id, spot_market_index
                    ),
                    "insurance_fund_stake": get_insurance_fund_stake_public_key(
                        self.program_id, self.authority, spot_market_index
                    ),
                    "user_stats": get_user_stats_account_public_key(
                        self.program_id, self.authority
                    ),
                    "authority": self.authority,
                    "insurance_fund_vault": get_insurance_fund_vault_public_key(
                        self.program_id, spot_market_index
                    ),
                },
                remaining_accounts=ra,
            ),
        )

    async def remove_insurance_fund_stake(self, spot_market_index: int):
        return await self.send_ixs(
            await self.get_remove_insurance_fund_stake_ix(spot_market_index)
        )

    async def get_remove_insurance_fund_stake_ix(self, spot_market_index: int):
        ra = await self.get_remaining_accounts(
            writable_spot_market_index=spot_market_index
        )

        return self.program.instruction["remove_insurance_fund_stake"](
            spot_market_index,
            ctx=Context(
                accounts={
                    "state": get_state_public_key(self.program_id),
                    "spot_market": get_spot_market_public_key(
                        self.program_id, spot_market_index
                    ),
                    "insurance_fund_stake": get_insurance_fund_stake_public_key(
                        self.program_id, self.authority, spot_market_index
                    ),
                    "user_stats": get_user_stats_account_public_key(
                        self.program_id, self.authority
                    ),
                    "authority": self.authority,
                    "insurance_fund_vault": get_insurance_fund_vault_public_key(
                        self.program_id, spot_market_index
                    ),
                    "drift_signer": get_clearing_house_signer_public_key(
                        self.program_id
                    ),
                    "user_token_account": self.spot_market_atas[spot_market_index],
                    "token_program": TOKEN_PROGRAM_ID,
                },
                remaining_accounts=ra,
            ),
        )

    async def add_insurance_fund_stake(self, spot_market_index: int, amount: int):
        return await self.send_ixs(
            await self.get_add_insurance_fund_stake_ix(spot_market_index, amount)
        )

    async def get_add_insurance_fund_stake_ix(
        self,
        spot_market_index: int,
        amount: int,
    ):
        remaining_accounts = await self.get_remaining_accounts(
            writable_spot_market_index=spot_market_index,
        )

        assert (
            self.usdc_ata is not None
        ), "please set self.usdc_ata as your usdc ata pubkey before this ix"
        return self.program.instruction["add_insurance_fund_stake"](
            spot_market_index,
            amount,
            ctx=Context(
                accounts={
                    "state": get_state_public_key(self.program_id),
                    "spot_market": get_spot_market_public_key(
                        self.program_id, spot_market_index
                    ),
                    "insurance_fund_stake": get_insurance_fund_stake_public_key(
                        self.program_id, self.authority, spot_market_index
                    ),
                    "user_stats": get_user_stats_account_public_key(
                        self.program_id, self.authority
                    ),
                    "authority": self.authority,
                    "spot_market_vault": get_spot_market_vault_public_key(
                        self.program_id, spot_market_index
                    ),
                    "insurance_fund_vault": get_insurance_fund_vault_public_key(
                        self.program_id, spot_market_index
                    ),
                    "drift_signer": get_clearing_house_signer_public_key(
                        self.program_id
                    ),
                    "user_token_account": self.spot_market_atas[spot_market_index],
                    "token_program": TOKEN_PROGRAM_ID,
                },
                remaining_accounts=remaining_accounts,
            ),
        )

    async def initialize_insurance_fund_stake(
        self,
        spot_market_index: int,
    ):
        return await self.send_ixs(
            self.get_initialize_insurance_fund_stake_ix(spot_market_index)
        )

    def get_initialize_insurance_fund_stake_ix(
        self,
        spot_market_index: int,
    ):
        return self.program.instruction["initialize_insurance_fund_stake"](
            spot_market_index,
            ctx=Context(
                accounts={
                    "spot_market": get_spot_market_public_key(
                        self.program_id, spot_market_index
                    ),
                    "insurance_fund_stake": get_insurance_fund_stake_public_key(
                        self.program_id, self.authority, spot_market_index
                    ),
                    "user_stats": get_user_stats_account_public_key(
                        self.program_id, self.authority
                    ),
                    "state": get_state_public_key(self.program_id),
                    "authority": self.authority,
                    "payer": self.authority,
                    "rent": SYSVAR_RENT_PUBKEY,
                    "system_program": SYS_PROGRAM_ID,
                }
            ),
        )

    async def update_amm(self, market_indexs: list[int]):
        return await self.send_ixs(await self.get_update_amm_ix(market_indexs))

    async def get_update_amm_ix(
        self,
        market_indexs: list[int],
    ):
        n = len(market_indexs)
        for _ in range(5 - n):
            market_indexs.append(100)

        market_infos = []
        oracle_infos = []
        for idx in market_indexs:
            if idx != 100:
                market = await get_perp_market_account(self.program, idx)
                market_infos.append(
                    AccountMeta(
                        pubkey=market.pubkey,
                        is_signer=False,
                        is_writable=True,
                    )
                )
                oracle_infos.append(
                    AccountMeta(
                        pubkey=market.amm.oracle, is_signer=False, is_writable=False
                    )
                )

        remaining_accounts = oracle_infos + market_infos

        return self.program.instruction["update_amms"](
            market_indexs,
            ctx=Context(
                accounts={
                    "state": self.get_state_public_key(),
                    "authority": self.authority,
                },
                remaining_accounts=remaining_accounts,
            ),
        )

    async def settle_revenue_to_insurance_fund(
        self, 
        spot_market_index: int
    ):
        return await self.program.rpc["settle_revenue_to_insurance_fund"](
            spot_market_index,
            ctx=Context(
                accounts={
                    "state": get_state_public_key(self.program_id),
                    "spot_market": get_spot_market_public_key(
                        self.program_id, spot_market_index
                    ),
                    "spot_market_vault": get_spot_market_vault_public_key(
                        self.program_id, spot_market_index
                    ),
                    "drift_signer": get_clearing_house_signer_public_key(self.program_id),
                    "insurance_fund_vault": get_insurance_fund_vault_public_key(
                        self.program_id, spot_market_index,
                    ),
                    "token_program": TOKEN_PROGRAM_ID,
                }
            ),
        ) <|MERGE_RESOLUTION|>--- conflicted
+++ resolved
@@ -758,17 +758,11 @@
     async def liquidate_spot(
         self,
         user_authority: PublicKey,
-<<<<<<< HEAD
-        asset_market_index: int,
-        liability_market_index: int,
-        max_liability_transfer: int,
-=======
         asset_market_index: int, 
         liability_market_index: int, 
         max_liability_transfer: int,
         user_subaccount_id: int = 0,
         liq_subaccount_id: int = 0,
->>>>>>> 434647a6
     ):
         return await self.send_ixs(
             [
@@ -786,19 +780,12 @@
     async def get_liquidate_spot_ix(
         self,
         user_authority: PublicKey,
-<<<<<<< HEAD
-        asset_market_index: int,
-        liability_market_index: int,
-        max_liability_transfer: int,
-        limit_price: int = None,
-=======
         asset_market_index: int, 
         liability_market_index: int, 
         max_liability_transfer: int, 
         limit_price: int = None,
         user_subaccount_id: int = 0,
         liq_subaccount_id: int = 0,
->>>>>>> 434647a6
     ):
         user_pk = get_user_account_public_key(self.program_id, user_authority, user_id=user_subaccount_id)
         user_stats_pk = get_user_stats_account_public_key(
@@ -839,11 +826,8 @@
         market_index: int,
         max_base_asset_amount: int,
         limit_price: Optional[int] = None,
-<<<<<<< HEAD
-=======
         user_subaccount_id: int = 0,
         liq_subaccount_id: int = 0,
->>>>>>> 434647a6
     ):
         return await self.send_ixs(
             [
@@ -864,11 +848,8 @@
         market_index: int,
         max_base_asset_amount: int,
         limit_price: Optional[int] = None,
-<<<<<<< HEAD
-=======
         user_subaccount_id: int = 0,
         liq_subaccount_id: int = 0,
->>>>>>> 434647a6
     ):
         user_pk = get_user_account_public_key(self.program_id, user_authority, user_subaccount_id)
         user_stats_pk = get_user_stats_account_public_key(
@@ -880,14 +861,9 @@
         liq_stats_pk = self.get_user_stats_public_key()
 
         remaining_accounts = await self.get_remaining_accounts(
-<<<<<<< HEAD
-            writable_market_index=market_index,
-            authority=[user_authority, self.authority],
-=======
             writable_market_index=market_index, 
             authority=[user_authority, self.authority],
             user_id=[user_subaccount_id, liq_subaccount_id]
->>>>>>> 434647a6
         )
 
         return self.program.instruction["liquidate_perp"](
@@ -907,8 +883,6 @@
             ),
         )
 
-<<<<<<< HEAD
-=======
     async def liquidate_perp_pnl_for_deposit(
         self, 
         user_authority: PublicKey,
@@ -929,7 +903,6 @@
             )
         )
 
->>>>>>> 434647a6
     async def get_liquidate_perp_pnl_for_deposit_ix(
         self,
         user_authority: PublicKey,
@@ -937,11 +910,8 @@
         spot_market_index: int,
         max_pnl_transfer: int,
         limit_price: int = None,
-<<<<<<< HEAD
-=======
         user_subaccount_id: int = 0,
         liq_subaccount_id: int = 0,
->>>>>>> 434647a6
     ):
         user_pk = get_user_account_public_key(self.program_id, user_authority, user_subaccount_id)
         user_stats_pk = get_user_stats_account_public_key(
@@ -955,12 +925,8 @@
         remaining_accounts = await self.get_remaining_accounts(
             writable_market_index=perp_market_index,
             writable_spot_market_index=spot_market_index,
-<<<<<<< HEAD
-            authority=user_authority,
-=======
             authority=[user_authority, self.authority],
             user_id=[user_subaccount_id, liq_subaccount_id],
->>>>>>> 434647a6
         )
 
         result = self.program.instruction["liquidate_perp_pnl_for_deposit"](
@@ -982,24 +948,6 @@
         )
         return result
 
-<<<<<<< HEAD
-    async def liquidate_perp_pnl_for_deposit(
-        self,
-        user_authority: PublicKey,
-        perp_market_index: int,
-        spot_market_index: int,
-        max_pnl_transfer: int,
-    ):
-        return await self.send_ixs(
-            self.get_liquidate_perp_pnl_for_deposit_ix(
-                user_authority,
-                perp_market_index,
-                spot_market_index,
-                max_pnl_transfer,
-            )
-        )
-=======
->>>>>>> 434647a6
 
     async def settle_pnl(
         self,
@@ -1084,16 +1032,12 @@
             user_id=[user_subaccount_id, liq_subaccount_id]
         )
 
-<<<<<<< HEAD
-        spot_market = await get_spot_market_account(self.program, spot_market_index)
-=======
         if_vault = get_insurance_fund_vault_public_key(
             self.program_id, spot_market_index
         )
         spot_vault = get_spot_market_vault_public_key(
             self.program_id, spot_market_index
         )
->>>>>>> 434647a6
         ch_signer = get_clearing_house_signer_public_key(self.program_id)
 
         return self.program.instruction["resolve_spot_bankruptcy"](
