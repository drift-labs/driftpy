import json
import os
import anchorpy
from deprecated import deprecated
import requests
from solders.pubkey import Pubkey
from solders.keypair import Keypair
from solders.transaction import TransactionVersion, Legacy
from solders.instruction import Instruction
from solders.system_program import ID
from solders.sysvar import RENT
from solders.signature import Signature
from solders.address_lookup_table_account import AddressLookupTableAccount
from solana.rpc.async_api import AsyncClient
from solana.rpc.types import TxOpts
from solana.rpc.commitment import Processed
from solana.transaction import AccountMeta
from solders.compute_budget import set_compute_unit_limit, set_compute_unit_price
from spl.token.constants import TOKEN_PROGRAM_ID
from spl.token.instructions import get_associated_token_address
from anchorpy import Program, Context, Idl, Provider, Wallet
from pathlib import Path

import driftpy
from driftpy.account_subscription_config import AccountSubscriptionConfig
from driftpy.address_lookup_table import get_address_lookup_table
from driftpy.constants import BASE_PRECISION, PRICE_PRECISION
from driftpy.constants.numeric_constants import (
    QUOTE_SPOT_MARKET_INDEX,
)
from driftpy.decode.utils import decode_name
from driftpy.drift_user import DriftUser
from driftpy.accounts import *

from driftpy.constants.config import (
    DriftEnv,
    DRIFT_PROGRAM_ID,
    configs,
    SEQUENCER_PROGRAM_ID,
    DEVNET_SEQUENCER_PROGRAM_ID,
    decode_account,
)

from typing import Tuple, Union, Optional, List
from driftpy.drift_user_stats import DriftUserStats, UserStatsSubscriptionConfig
from driftpy.math.perp_position import is_available
from driftpy.math.spot_position import is_spot_position_available
from driftpy.math.spot_market import cast_to_spot_precision
from driftpy.name import encode_name
from driftpy.tx.standard_tx_sender import StandardTxSender
from driftpy.tx.types import TxSender, TxSigAndSlot
from driftpy.addresses import get_sequencer_public_key_and_bump
from spl.token.constants import ASSOCIATED_TOKEN_PROGRAM_ID
from solders.system_program import ID as SYS_PROGRAM_ID

DEFAULT_USER_NAME = "Main Account"

DEFAULT_TX_OPTIONS = TxOpts(skip_confirmation=False, preflight_commitment=Processed)


@dataclass
class JitoParams:
    jito_keypair: Keypair
    block_engine_url: str
    blockhash_refresh_rate: Optional[int] = None
    leader_refresh_rate: Optional[int] = None
    tip_amount: Optional[int] = None


class DriftClient:
    """This class is the main way to interact with Drift Protocol including
    depositing, opening new positions, closing positions, placing orders, etc.
    """

    def __init__(
        self,
        connection: AsyncClient,
        wallet: Union[Keypair, Wallet],
        env: DriftEnv = "mainnet",
        opts: TxOpts = DEFAULT_TX_OPTIONS,
        authority: Pubkey = None,
        account_subscription: Optional[
            AccountSubscriptionConfig
        ] = AccountSubscriptionConfig.default(),
        perp_market_indexes: list[int] = None,
        spot_market_indexes: list[int] = None,
        oracle_infos: list[OracleInfo] = None,
        tx_params: Optional[TxParams] = None,
        tx_version: Optional[TransactionVersion] = None,
        tx_sender: TxSender = None,
        active_sub_account_id: Optional[int] = None,
        sub_account_ids: Optional[list[int]] = None,
        market_lookup_table: Optional[Pubkey] = None,
        jito_params: Optional[JitoParams] = None,
<<<<<<< HEAD
        tx_sender_blockhash_commitment: Optional[Commitment] = None,
=======
        enforce_tx_sequencing: bool = False,
>>>>>>> 8833d1d3
    ):
        """Initializes the drift client object

        Args:
            program (Program): Drift anchor program (see from_config on how to initialize it)
            authority (Keypair, optional): Authority of all txs - if None will default to the Anchor Provider.Wallet Keypair.
        """
        self.connection = connection

        file = Path(str(driftpy.__path__[0]) + "/idl/drift.json")
        with file.open() as f:
            raw = file.read_text()
        idl = Idl.from_json(raw)

        provider = Provider(connection, wallet, opts)
        self.program_id = DRIFT_PROGRAM_ID
        self.program = Program(
            idl,
            self.program_id,
            provider,
        )

        if isinstance(wallet, Keypair):
            wallet = Wallet(wallet)

        if authority is None:
            authority = wallet.public_key

        self.wallet = wallet
        self.authority = authority

        self.active_sub_account_id = (
            active_sub_account_id if active_sub_account_id is not None else 0
        )
        self.sub_account_ids = (
            sub_account_ids
            if sub_account_ids is not None
            else [self.active_sub_account_id]
        )
        self.users = {}
        self.user_stats = {}

        self.last_perp_market_seen_cache = {}
        self.last_spot_market_seen_cache = {}

        self.account_subscriber = account_subscription.get_drift_client_subscriber(
            self.program, perp_market_indexes, spot_market_indexes, oracle_infos
        )
        self.account_subscription_config = account_subscription

        self.market_lookup_table = (
            market_lookup_table
            if market_lookup_table is not None
            else configs[env].market_lookup_table
        )
        self.market_lookup_table_account: Optional[AddressLookupTableAccount] = None

        if tx_params is None:
            tx_params = TxParams(600_000, 0)

        self.tx_params = tx_params

        self.tx_version = tx_version if tx_version is not None else 0

        self.enforce_tx_sequencing = enforce_tx_sequencing
        if self.enforce_tx_sequencing is True:
            file = Path(str(driftpy.__path__[0]) + "/idl/sequence_enforcer.json")
            with file.open() as f:
                raw = file.read_text()
            idl = Idl.from_json(raw)

            provider = Provider(connection, wallet, opts)
            self.sequence_enforcer_pid = (
                SEQUENCER_PROGRAM_ID
                if env == "mainnet"
                else DEVNET_SEQUENCER_PROGRAM_ID
            )
            self.sequence_enforcer_program = Program(
                idl,
                self.sequence_enforcer_pid,
                provider,
            )
            self.sequence_number_by_subaccount = {}
            self.sequence_bump_by_subaccount = {}
            self.sequence_initialized_by_subaccount = {}
            self.sequence_address_by_subaccount = {}
            self.resetting_sequence = False

        if jito_params is not None:
            from driftpy.tx.jito_tx_sender import JitoTxSender

            self.tx_sender = JitoTxSender(
                self,
                opts,
                jito_params.block_engine_url,
                jito_params.jito_keypair,
                blockhash_refresh_interval_secs=jito_params.blockhash_refresh_rate,
                tip_amount=jito_params.tip_amount,
            )
        else:
            self.tx_sender = (
                StandardTxSender(
                    self.connection,
                    opts,
                    blockhash_commitment=tx_sender_blockhash_commitment if tx_sender_blockhash_commitment is not None else 'finalized')
                if tx_sender is None
                else tx_sender
            )

    async def subscribe(self):
        await self.account_subscriber.subscribe()
        if self.enforce_tx_sequencing:
            await self.load_sequence_info()
        for sub_account_id in self.sub_account_ids:
            await self.add_user(sub_account_id)
        await self.add_user_stats(self.authority)

    def resurrect(self, spot_markets, perp_markets, spot_oracles, perp_oracles):
        from driftpy.accounts.cache import CachedDriftClientAccountSubscriber

        if not isinstance(self.account_subscriber, CachedDriftClientAccountSubscriber):
            raise ValueError(
                'You can only resurrect a DriftClient that was initialized with AccountSubscriptionConfig("cached")'
            )
        self.account_subscriber.resurrect(
            spot_markets, perp_markets, spot_oracles, perp_oracles
        )

    async def add_user(self, sub_account_id: int):
        if sub_account_id in self.users:
            return

        user = DriftUser(
            drift_client=self,
            user_public_key=self.get_user_account_public_key(sub_account_id),
            account_subscription=self.account_subscription_config,
        )
        await user.subscribe()
        self.users[sub_account_id] = user

    async def add_user_stats(self, authority: Pubkey):
        if authority in self.user_stats:
            return

        self.user_stats[authority] = DriftUserStats(self, self.get_user_stats_public_key(), UserStatsSubscriptionConfig(
            "confirmed"
        ))

        # don't subscribe because up to date UserStats is not required
        await self.user_stats[authority].fetch_accounts()

    async def unsubscribe(self):
        await self.account_subscriber.unsubscribe()

    def get_user(self, sub_account_id=None) -> DriftUser:
        sub_account_id = (
            sub_account_id if sub_account_id is not None else self.active_sub_account_id
        )
        if sub_account_id not in self.sub_account_ids:
            raise KeyError(f"No sub account id {sub_account_id} found, need to include in `sub_account_ids` when initializing DriftClient")

        if sub_account_id not in self.users:
            raise KeyError(f"No sub account id {sub_account_id} found, need to call `await DriftClient.subscribe()` first")

        return self.users[sub_account_id]

    def get_user_account(self, sub_account_id=None) -> UserAccount:
        return self.get_user(sub_account_id).get_user_account()

    def get_user_stats(self, authority=None) -> DriftUserStats:
        if authority is None:
            authority = self.authority

        if authority not in self.user_stats:
            raise KeyError(f"No UserStats for {authority} found, need to call `await DriftClient.subscribe()` first")

        return self.user_stats[authority]

    def switch_active_user(self, sub_account_id: int):
        self.active_sub_account_id = sub_account_id

    def get_state_public_key(self):
        return get_state_public_key(self.program_id)

    def get_signer_public_key(self) -> Pubkey:
        if self.signer_public_key:
            return self.signer_public_key

        self.signer_public_key = get_drift_client_signer_public_key(self.program_id)
        return self.signer_public_key

    def get_user_account_public_key(self, sub_account_id=None) -> Pubkey:
        sub_account_id = self.get_sub_account_id_for_ix(sub_account_id)
        return get_user_account_public_key(
            self.program_id, self.authority, sub_account_id
        )

    def get_user_stats_public_key(self):
        return get_user_stats_account_public_key(self.program_id, self.authority)

    def get_associated_token_account_public_key(self, market_index: int) -> Pubkey:
        spot_market = self.get_spot_market_account(market_index)
        mint = spot_market.mint
        return get_associated_token_address(self.wallet.public_key, mint)


    def get_state_account(self) -> Optional[StateAccount]:
        state_and_slot = self.account_subscriber.get_state_account_and_slot()
        return getattr(state_and_slot, "data", None)

    def get_perp_market_account(self, market_index: int) -> Optional[PerpMarketAccount]:
        perp_market_and_slot = self.account_subscriber.get_perp_market_and_slot(
            market_index
        )
        return getattr(perp_market_and_slot, "data", None)

    def get_spot_market_account(self, market_index: int) -> Optional[SpotMarketAccount]:
        spot_market_and_slot = self.account_subscriber.get_spot_market_and_slot(
            market_index
        )
        return getattr(spot_market_and_slot, "data", None)

    def get_quote_spot_market_account(self) -> Optional[SpotMarketAccount]:
        spot_market_and_slot = self.account_subscriber.get_spot_market_and_slot(
            QUOTE_SPOT_MARKET_INDEX
        )
        return getattr(spot_market_and_slot, "data", None)

    def get_oracle_price_data(self, oracle: Pubkey) -> Optional[OraclePriceData]:
        oracle_price_data_and_slot = (
            self.account_subscriber.get_oracle_price_data_and_slot(oracle)
        )
        return getattr(oracle_price_data_and_slot, "data", None)

    def get_oracle_price_data_for_perp_market(
        self, market_index: int
    ) -> Optional[OraclePriceData]:
        data = self.account_subscriber.get_oracle_price_data_and_slot_for_perp_market(
            market_index
        )
        if isinstance(data, DataAndSlot):
            return getattr(
                data,
                "data",
                None,
            )

        return data

    def get_oracle_price_data_for_spot_market(
        self, market_index: int
    ) -> Optional[OraclePriceData]:
        data = self.account_subscriber.get_oracle_price_data_and_slot_for_spot_market(
            market_index
        )
        if isinstance(data, DataAndSlot):
            return getattr(
                data,
                "data",
                None,
            )

        return data

    def convert_to_spot_precision(self, amount: Union[int, float], market_index) -> int:
        spot_market = self.get_spot_market_account(market_index)
        return cast_to_spot_precision(amount, spot_market)

    def convert_to_perp_precision(self, amount: Union[int, float]) -> int:
        return int(amount * BASE_PRECISION)

    def convert_to_price_precision(self, amount: Union[int, float]) -> int:
        return int(amount * PRICE_PRECISION)

    def get_sub_account_id_for_ix(self, sub_account_id: int = None):
        return (
            sub_account_id if sub_account_id is not None else self.active_sub_account_id
        )

    async def fetch_market_lookup_table(self) -> AddressLookupTableAccount:
        if self.market_lookup_table_account is not None:
            return self.market_lookup_table_account

        self.market_lookup_table_account = await get_address_lookup_table(
            self.connection, self.market_lookup_table
        )
        return self.market_lookup_table_account

    async def send_ixs(
        self,
        ixs: Union[Instruction, list[Instruction]],
        signers=None,
        lookup_tables: list[AddressLookupTableAccount] = None,
        tx_version: Optional[Union[Legacy, int]] = None,
        sequencer_subaccount: Optional[int] = None,
    ) -> TxSigAndSlot:
        if isinstance(ixs, Instruction):
            ixs = [ixs]

        if not tx_version:
            tx_version = self.tx_version

        compute_unit_instructions = []
        if self.tx_params.compute_units is not None:
            compute_unit_instructions.append(
                set_compute_unit_limit(self.tx_params.compute_units)
            )

        if self.tx_params.compute_units_price is not None:
            compute_unit_instructions.append(
                set_compute_unit_price(self.tx_params.compute_units_price)
            )

        ixs[0:0] = compute_unit_instructions

        subaccount = sequencer_subaccount or self.active_sub_account_id

        if (
            self.enforce_tx_sequencing
            and self.sequence_initialized_by_subaccount[subaccount]
            and not self.resetting_sequence
        ):
            sequence_instruction = self.get_check_and_set_sequence_number_ix(
                self.sequence_number_by_subaccount[subaccount], subaccount
            )
            ixs.insert(len(compute_unit_instructions), sequence_instruction)

        if tx_version == Legacy:
            tx = await self.tx_sender.get_legacy_tx(ixs, self.wallet.payer, signers)
        elif tx_version == 0:
            if lookup_tables is None:
                lookup_tables = [await self.fetch_market_lookup_table()]
            tx = await self.tx_sender.get_versioned_tx(
                ixs, self.wallet.payer, lookup_tables, signers
            )
        else:
            raise NotImplementedError("unknown tx version", self.tx_version)

        return await self.tx_sender.send(tx)

    def get_remaining_accounts(
        self,
        user_accounts: list[UserAccount] = (),
        writable_perp_market_indexes: list[int] = (),
        writable_spot_market_indexes: list[int] = (),
        readable_spot_market_indexes: list[int] = (),
        readable_perp_market_indexes: list[int] = (),
    ):
        (
            oracle_map,
            spot_market_map,
            perp_market_map,
        ) = self.get_remaining_accounts_for_users(user_accounts)

        last_user_slot = self.get_user().get_user_account_and_slot().slot
        for perp_market_index, slot in self.last_perp_market_seen_cache.items():
            if slot > last_user_slot:
                self.add_perp_market_to_remaining_account_maps(
                    perp_market_index,
                    False,
                    oracle_map,
                    spot_market_map,
                    perp_market_map,
                )

        for spot_market_index, slot in self.last_spot_market_seen_cache.items():
            if slot > last_user_slot:
                self.add_spot_market_to_remaining_account_maps(
                    spot_market_index, False, oracle_map, spot_market_map
                )

        for perp_market_index in readable_perp_market_indexes:
            self.add_perp_market_to_remaining_account_maps(
                perp_market_index, False, oracle_map, spot_market_map, perp_market_map
            )

        for spot_market_index in readable_spot_market_indexes:
            self.add_spot_market_to_remaining_account_maps(
                spot_market_index, False, oracle_map, spot_market_map
            )

        for perp_market_index in writable_perp_market_indexes:
            self.add_perp_market_to_remaining_account_maps(
                perp_market_index, True, oracle_map, spot_market_map, perp_market_map
            )

        for spot_market_index in writable_spot_market_indexes:
            self.add_spot_market_to_remaining_account_maps(
                spot_market_index, True, oracle_map, spot_market_map
            )

        remaining_accounts = [
            *oracle_map.values(),
            *spot_market_map.values(),
            *perp_market_map.values(),
        ]

        return remaining_accounts

    def add_perp_market_to_remaining_account_maps(
        self,
        market_index: int,
        writable: bool,
        oracle_account_map: dict[str, AccountMeta],
        spot_market_account_map: dict[int, AccountMeta],
        perp_market_account_map: dict[int, AccountMeta],
    ) -> None:
        perp_market_account = self.get_perp_market_account(market_index)

        perp_market_account_map[market_index] = AccountMeta(
            pubkey=perp_market_account.pubkey, is_signer=False, is_writable=writable
        )

        oracle_writable = writable and is_variant(
            perp_market_account.amm.oracle_source, "Prelaunch"
        )
        oracle_account_map[str(perp_market_account.amm.oracle)] = AccountMeta(
            pubkey=perp_market_account.amm.oracle,
            is_signer=False,
            is_writable=oracle_writable,
        )

        self.add_spot_market_to_remaining_account_maps(
            perp_market_account.quote_spot_market_index,
            False,
            oracle_account_map,
            spot_market_account_map,
        )

    def add_spot_market_to_remaining_account_maps(
        self,
        market_index: int,
        writable: bool,
        oracle_account_map: dict[str, AccountMeta],
        spot_market_account_map: dict[int, AccountMeta],
    ) -> None:
        spot_market_account = self.get_spot_market_account(market_index)

        spot_market_account_map[market_index] = AccountMeta(
            pubkey=spot_market_account.pubkey, is_signer=False, is_writable=writable
        )

        if spot_market_account.oracle != Pubkey.default():
            oracle_account_map[str(spot_market_account.oracle)] = AccountMeta(
                pubkey=spot_market_account.oracle, is_signer=False, is_writable=False
            )

    def get_remaining_accounts_for_users(
        self, user_accounts: list[UserAccount]
    ) -> (dict[str, AccountMeta], dict[int, AccountMeta], dict[int, AccountMeta]):
        oracle_map = {}
        spot_market_map = {}
        perp_market_map = {}

        for user_account in user_accounts:
            for spot_position in user_account.spot_positions:
                if not is_spot_position_available(spot_position):
                    self.add_spot_market_to_remaining_account_maps(
                        spot_position.market_index, False, oracle_map, spot_market_map
                    )

                if spot_position.open_asks != 0 or spot_position.open_bids != 0:
                    self.add_spot_market_to_remaining_account_maps(
                        QUOTE_SPOT_MARKET_INDEX, False, oracle_map, spot_market_map
                    )

            for position in user_account.perp_positions:
                if not is_available(position):
                    self.add_perp_market_to_remaining_account_maps(
                        position.market_index,
                        False,
                        oracle_map,
                        spot_market_map,
                        perp_market_map,
                    )

        return oracle_map, spot_market_map, perp_market_map

    def add_spot_fulfillment_accounts(
        self,
        market_index: int,
        remaining_accounts: list[AccountMeta],
        fulfillment_config: Optional[Union[SerumV3FulfillmentConfigAccount, PhoenixV1FulfillmentConfigAccount]] = None,
    ) -> None:
        if fulfillment_config is not None:
            if isinstance(fulfillment_config, SerumV3FulfillmentConfigAccount):
                self.add_serum_remaining_accounts(market_index, remaining_accounts, fulfillment_config)
            elif isinstance(fulfillment_config, PhoenixV1FulfillmentConfigAccount):
                self.add_phoenix_remaining_accounts(market_index, remaining_accounts, fulfillment_config)
            else:
                raise Exception(f"unknown fulfillment config: {type(fulfillment_config)}")
        else:
            remaining_accounts.append(AccountMeta(self.get_spot_market_account(market_index).vault, is_writable=False, is_signer=False))
            remaining_accounts.append(AccountMeta(self.get_spot_market_account(QUOTE_SPOT_MARKET_INDEX).vault, is_writable=False, is_signer=False))

    def add_serum_remaining_accounts(
        self,
        market_index: int,
        remaining_accounts: list[AccountMeta],
        fulfillment_config: SerumV3FulfillmentConfigAccount,
    ) -> None:
        remaining_accounts.append(AccountMeta(fulfillment_config.pubkey, is_writable=False, is_signer=False))
        remaining_accounts.append(AccountMeta(fulfillment_config.serum_program_id, is_writable=False, is_signer=False))
        remaining_accounts.append(AccountMeta(fulfillment_config.serum_market, is_writable=True, is_signer=False))
        remaining_accounts.append(AccountMeta(fulfillment_config.serum_request_queue, is_writable=True, is_signer=False))
        remaining_accounts.append(AccountMeta(fulfillment_config.serum_event_queue, is_writable=True, is_signer=False))
        remaining_accounts.append(AccountMeta(fulfillment_config.serum_bids, is_writable=True, is_signer=False))
        remaining_accounts.append(AccountMeta(fulfillment_config.serum_asks, is_writable=True, is_signer=False))
        remaining_accounts.append(AccountMeta(fulfillment_config.serum_base_vault, is_writable=True, is_signer=False))
        remaining_accounts.append(AccountMeta(fulfillment_config.serum_quote_vault, is_writable=True, is_signer=False))
        remaining_accounts.append(AccountMeta(fulfillment_config.serum_open_orders, is_writable=True, is_signer=False))
        serum_signer_key = get_serum_signer_public_key(
            fulfillment_config.serum_program_id,
            fulfillment_config.serum_market,
            fulfillment_config.serum_signer_nonce)
        remaining_accounts.append(AccountMeta(serum_signer_key, is_writable=False, is_signer=False))
        remaining_accounts.append(AccountMeta(self.get_signer_public_key(), is_writable=False, is_signer=False))
        remaining_accounts.append(AccountMeta(TOKEN_PROGRAM_ID, is_writable=False, is_signer=False))
        remaining_accounts.append(AccountMeta(self.get_spot_market_account(market_index).vault, is_writable=True, is_signer=False))
        remaining_accounts.append(AccountMeta(self.get_spot_market_account(QUOTE_SPOT_MARKET_INDEX).vault, is_writable=True, is_signer=False))
        remaining_accounts.append(AccountMeta(self.get_state_account().srm_vault, is_writable=False, is_signer=False))

    def add_phoenix_remaining_accounts(
        self,
        market_index: int,
        remaining_accounts: list[AccountMeta],
        fulfillment_config: PhoenixV1FulfillmentConfigAccount,
    ) -> None:
        remaining_accounts.append(AccountMeta(fulfillment_config.pubkey, is_writable=False, is_signer=False))
        remaining_accounts.append(AccountMeta(fulfillment_config.phoenix_program_id, is_writable=False, is_signer=False))
        remaining_accounts.append(AccountMeta(fulfillment_config.phoenix_log_authority, is_writable=False, is_signer=False))
        remaining_accounts.append(AccountMeta(fulfillment_config.phoenix_market, is_writable=True, is_signer=False))
        remaining_accounts.append(AccountMeta(self.get_signer_public_key(), is_writable=False, is_signer=False))
        remaining_accounts.append(AccountMeta(fulfillment_config.phoenix_base_vault, is_writable=True, is_signer=False))
        remaining_accounts.append(AccountMeta(fulfillment_config.phoenix_quote_vault, is_writable=True, is_signer=False))
        remaining_accounts.append(AccountMeta(self.get_spot_market_account(market_index).vault, is_writable=True, is_signer=False))
        remaining_accounts.append(AccountMeta(self.get_spot_market_account(QUOTE_SPOT_MARKET_INDEX).vault, is_writable=True, is_signer=False))
        remaining_accounts.append(AccountMeta(TOKEN_PROGRAM_ID, is_writable=False, is_signer=False))


    async def initialize_user(
        self,
        sub_account_id: int = 0,
        name: str = None,
        referrer_info: ReferrerInfo = None,
    ):
        """intializes a drift user

        Args:
            sub_account_id (int, optional): subaccount id to initialize. Defaults to 0.

        Returns:
            str: tx signature
        """
        ixs = []
        if sub_account_id == 0:
            ixs.append(self.get_initialize_user_stats())
            if name is None:
                name = DEFAULT_USER_NAME

        if name is None:
            name = "Subaccount " + str(sub_account_id + 1)

        ix = self.get_initialize_user_instructions(sub_account_id, name, referrer_info)
        ixs.append(ix)
        return (await self.send_ixs(ixs)).tx_sig

    def get_initialize_user_stats(
        self,
    ):
        state_public_key = self.get_state_public_key()
        user_stats_public_key = self.get_user_stats_public_key()

        return self.program.instruction["initialize_user_stats"](
            ctx=Context(
                accounts={
                    "user_stats": user_stats_public_key,
                    "state": state_public_key,
                    "authority": self.wallet.payer.pubkey(),
                    "payer": self.wallet.payer.pubkey(),
                    "rent": RENT,
                    "system_program": ID,
                },
            ),
        )

    def get_initialize_user_instructions(
        self,
        sub_account_id: int = 0,
        name: str = DEFAULT_USER_NAME,
        referrer_info: ReferrerInfo = None,
    ) -> Instruction:
        user_public_key = self.get_user_account_public_key(sub_account_id)
        state_public_key = self.get_state_public_key()
        user_stats_public_key = self.get_user_stats_public_key()

        encoded_name = encode_name(name)

        remaining_accounts = []
        if referrer_info is not None:
            remaining_accounts.append(
                AccountMeta(referrer_info.referrer, is_writable=True, is_signer=False)
            )
            remaining_accounts.append(
                AccountMeta(
                    referrer_info.referrer_stats, is_writable=True, is_signer=False
                )
            )

        initialize_user_account_ix = self.program.instruction["initialize_user"](
            sub_account_id,
            encoded_name,
            ctx=Context(
                accounts={
                    "user": user_public_key,
                    "user_stats": user_stats_public_key,
                    "state": state_public_key,
                    "authority": self.wallet.payer.pubkey(),
                    "payer": self.wallet.payer.pubkey(),
                    "rent": RENT,
                    "system_program": ID,
                },
                remaining_accounts=remaining_accounts,
            ),
        )
        return initialize_user_account_ix

    async def deposit(
        self,
        amount: int,
        spot_market_index: int,
        user_token_account: Pubkey = None,
        sub_account_id: int = None,
        reduce_only=False,
        user_initialized=True,
    ):
        """deposits collateral into protocol

        Args:
            amount (int): amount to deposit
            spot_market_index (int):
            user_token_account (Pubkey):
            sub_account_id (int, optional): subaccount to deposit into. Defaults to 0.
            reduce_only (bool, optional): paying back borrow vs depositing new assets. Defaults to False.
            user_initialized (bool, optional): if need to initialize user account too set this to False. Defaults to True.

        Returns:
            str: sig
        """
        tx_sig_and_slot = await self.send_ixs(
            [
                self.get_deposit_collateral_ix(
                    amount,
                    spot_market_index,
                    user_token_account,
                    sub_account_id,
                    reduce_only,
                    user_initialized,
                )
            ]
        )
        self.last_spot_market_seen_cache[spot_market_index] = tx_sig_and_slot.slot
        return tx_sig_and_slot

    def get_deposit_collateral_ix(
        self,
        amount: int,
        spot_market_index: int,
        user_token_account: Pubkey = None,
        sub_account_id: int = None,
        reduce_only=False,
        user_initialized=True,
    ) -> Instruction:
        sub_account_id = self.get_sub_account_id_for_ix(sub_account_id)

        if user_initialized:
            remaining_accounts = self.get_remaining_accounts(
                writable_spot_market_indexes=[spot_market_index],
                user_accounts=[self.get_user_account(sub_account_id)],
            )
        else:
            raise Exception("not implemented...")

        user_token_account = (
            user_token_account
            if user_token_account is not None
            else self.get_associated_token_account_public_key(spot_market_index)
        )

        spot_market_pk = get_spot_market_public_key(self.program_id, spot_market_index)
        spot_vault_public_key = get_spot_market_vault_public_key(
            self.program_id, spot_market_index
        )
        user_account_public_key = get_user_account_public_key(
            self.program_id, self.authority, sub_account_id
        )
        return self.program.instruction["deposit"](
            spot_market_index,
            amount,
            reduce_only,
            ctx=Context(
                accounts={
                    "state": self.get_state_public_key(),
                    "spot_market": spot_market_pk,
                    "spot_market_vault": spot_vault_public_key,
                    "user": user_account_public_key,
                    "user_stats": self.get_user_stats_public_key(),
                    "user_token_account": user_token_account,
                    "authority": self.wallet.payer.pubkey(),
                    "token_program": TOKEN_PROGRAM_ID,
                },
                remaining_accounts=remaining_accounts,
            ),
        )

    async def withdraw(
        self,
        amount: int,
        market_index: int,
        user_token_account: Pubkey,
        reduce_only: bool = False,
        sub_account_id: int = None,
    ):
        """withdraws from drift protocol (can also allow borrowing)

        Args:
            amount (int): amount to withdraw
            market_index (int):
            user_token_account (Pubkey): ata of the account to withdraw to
            reduce_only (bool, optional): if True will only withdraw existing funds else if False will allow taking out borrows. Defaults to False.
            sub_account_id (int, optional): subaccount. Defaults to 0.

        Returns:
            str: tx sig
        """
        tx_sig_and_slot = await self.send_ixs(
            [
                self.get_withdraw_collateral_ix(
                    amount,
                    market_index,
                    user_token_account,
                    reduce_only,
                    sub_account_id,
                )
            ]
        )
        self.last_spot_market_seen_cache[market_index] = tx_sig_and_slot.slot
        return tx_sig_and_slot

    def get_withdraw_collateral_ix(
        self,
        amount: int,
        market_index: int,
        user_token_account: Pubkey,
        reduce_only: bool = False,
        sub_account_id: int = None,
    ):
        sub_account_id = self.get_sub_account_id_for_ix(sub_account_id)

        spot_market = self.get_spot_market_account(market_index)
        remaining_accounts = self.get_remaining_accounts(
            user_accounts=[self.get_user_account(sub_account_id)],
            writable_spot_market_indexes=[market_index],
        )
        dc_signer = self.get_signer_public_key(self.program_id)

        return self.program.instruction["withdraw"](
            market_index,
            amount,
            reduce_only,
            ctx=Context(
                accounts={
                    "state": self.get_state_public_key(),
                    "spot_market": spot_market.pubkey,
                    "spot_market_vault": spot_market.vault,
                    "drift_signer": dc_signer,
                    "user": self.get_user_account_public_key(sub_account_id),
                    "user_stats": self.get_user_stats_public_key(),
                    "user_token_account": user_token_account,
                    "authority": self.wallet.payer.pubkey(),
                    "token_program": TOKEN_PROGRAM_ID,
                },
                remaining_accounts=remaining_accounts,
            ),
        )

    async def transfer_deposit(
        self,
        amount: int,
        market_index: int,
        from_sub_account_id: int,
        to_sub_account_id: int,
    ):
        tx_sig_and_slot = await self.send_ixs(
            [
                await self.get_transfer_deposit_ix(
                    amount,
                    market_index,
                    from_sub_account_id,
                    to_sub_account_id,
                )
            ]
        )
        self.last_spot_market_seen_cache[market_index] = tx_sig_and_slot.slot
        return tx_sig_and_slot.tx_sig

    async def get_transfer_deposit_ix(
        self,
        amount: int,
        market_index: int,
        from_sub_account_id: int,
        to_sub_account_id: int,
    ):
        from_user_public_key = self.get_user_account_public_key(from_sub_account_id)
        to_user_public_key = self.get_user_account_public_key(to_sub_account_id)

        if from_sub_account_id not in self.users:
            from_user_account = await self.program.account["User"].fetch(
                from_user_public_key
            )
        else:
            from_user_account = self.get_user_account(from_sub_account_id)

        if to_sub_account_id not in self.users:
            to_user_account = await self.program.account["User"].fetch(
                to_user_public_key
            )
        else:
            to_user_account = self.get_user_account(to_sub_account_id)

        remaining_accounts = self.get_remaining_accounts(
            writable_spot_market_indexes=[
                market_index,
            ],
            user_accounts=[from_user_account, to_user_account],
        )

        ix = self.program.instruction["transfer_deposit"](
            market_index,
            amount,
            ctx=Context(
                accounts={
                    "state": self.get_state_public_key(),
                    "user_stats": self.get_user_stats_public_key(),
                    "from_user": from_user_public_key,
                    "to_user": to_user_public_key,
                    "authority": self.wallet.public_key,
                    "spot_market_vault": self.get_spot_market_account(
                        market_index
                    ).vault,
                },
                remaining_accounts=remaining_accounts,
            ),
        )

        return ix

    async def place_spot_order(
        self,
        order_params: OrderParams,
        sub_account_id: int = None,
    ):
        tx_sig_and_slot = await self.send_ixs(
            [
                self.get_place_spot_order_ix(order_params, sub_account_id),
            ]
        )
        self.last_spot_market_seen_cache[order_params.market_index] = (
            tx_sig_and_slot.slot
        )
        self.last_spot_market_seen_cache[QUOTE_SPOT_MARKET_INDEX] = tx_sig_and_slot.slot
        return tx_sig_and_slot.tx_sig

    def get_place_spot_order_ix(
        self,
        order_params: OrderParams,
        sub_account_id: int = None,
    ):
        sub_account_id = self.get_sub_account_id_for_ix(sub_account_id)

        order_params.set_spot()
        user_account_public_key = self.get_user_account_public_key(sub_account_id)

        remaining_accounts = self.get_remaining_accounts(
            readable_spot_market_indexes=[
                QUOTE_SPOT_MARKET_INDEX,
                order_params.market_index,
            ],
            user_accounts=[self.get_user_account(sub_account_id)],
        )

        ix = self.program.instruction["place_spot_order"](
            order_params,
            ctx=Context(
                accounts={
                    "state": self.get_state_public_key(),
                    "user": user_account_public_key,
                    "authority": self.wallet.public_key,
                },
                remaining_accounts=remaining_accounts,
            ),
        )

        return ix

    async def place_perp_order(
        self,
        order_params: OrderParams,
        sub_account_id: int = None,
    ):
        tx_sig_and_slot = await self.send_ixs(
            [
                self.get_place_perp_order_ix(order_params, sub_account_id),
            ]
        )
        self.last_perp_market_seen_cache[order_params.market_index] = (
            tx_sig_and_slot.slot
        )
        return tx_sig_and_slot.tx_sig

    def get_place_perp_order_ix(
        self,
        order_params: OrderParams,
        sub_account_id: int = None,
    ):
        sub_account_id = self.get_sub_account_id_for_ix(sub_account_id)

        order_params.set_perp()
        user_account_public_key = self.get_user_account_public_key(sub_account_id)
        user_stats_public_key = self.get_user_stats_public_key()
        remaining_accounts = self.get_remaining_accounts(
            readable_perp_market_indexes=[order_params.market_index],
            user_accounts=[self.get_user_account(sub_account_id)],
        )

        ix = self.program.instruction["place_perp_order"](
            order_params,
            ctx=Context(
                accounts={
                    "state": self.get_state_public_key(),
                    "user": user_account_public_key,
                    "userStats": user_stats_public_key,
                    "authority": self.wallet.public_key,
                },
                remaining_accounts=remaining_accounts,
            ),
        )

        return ix

    async def place_orders(
        self,
        order_params: List[OrderParams],
        sub_account_id: int = None,
    ):
        tx_sig_and_slot = await self.send_ixs(
            [
                self.get_place_orders_ix(order_params, sub_account_id),
            ]
        )

        for order_param in order_params:
            if is_variant(order_param.market_type, "Perp"):
                self.last_perp_market_seen_cache[order_param.market_index] = (
                    tx_sig_and_slot.slot
                )
            else:
                self.last_spot_market_seen_cache[order_param.market_index] = (
                    tx_sig_and_slot.slot
                )

        return tx_sig_and_slot.tx_sig

    def get_place_orders_ix(
        self,
        order_params: List[OrderParams],
        sub_account_id: int = None,
    ):
        sub_account_id = self.get_sub_account_id_for_ix(sub_account_id)

        user_account_public_key = self.get_user_account_public_key(sub_account_id)
        user_stats_public_key = self.get_user_stats_public_key()

        readable_perp_market_indexes = []
        readable_spot_market_indexes = []
        for order_param in order_params:
            order_param.check_market_type()

            if is_variant(order_param.market_type, "Perp"):
                readable_perp_market_indexes.append(order_param.market_index)
            else:
                if len(readable_spot_market_indexes) == 0:
                    readable_spot_market_indexes.append(QUOTE_SPOT_MARKET_INDEX)

                readable_spot_market_indexes.append(order_param.market_index)

        remaining_accounts = self.get_remaining_accounts(
            readable_perp_market_indexes=readable_perp_market_indexes,
            readable_spot_market_indexes=readable_spot_market_indexes,
            user_accounts=[self.get_user_account(sub_account_id)],
        )

        ix = self.program.instruction["place_orders"](
            order_params,
            ctx=Context(
                accounts={
                    "state": self.get_state_public_key(),
                    "user": user_account_public_key,
                    "userStats": user_stats_public_key,
                    "authority": self.wallet.public_key,
                },
                remaining_accounts=remaining_accounts,
            ),
        )

        return ix

    async def cancel_order(
        self,
        order_id: Optional[int] = None,
        sub_account_id: int = None,
    ):
        """cancel specific order (if order_id=None will be most recent order)

        Args:
            order_id (Optional[int], optional): Defaults to None.
            sub_account_id (int, optional): subaccount id which contains order. Defaults to 0.

        Returns:
            str: tx sig
        """
        return (
            await self.send_ixs(
                self.get_cancel_order_ix(order_id, sub_account_id),
            )
        ).tx_sig

    def get_cancel_order_ix(
        self, order_id: Optional[int] = None, sub_account_id: int = None
    ):
        sub_account_id = self.get_sub_account_id_for_ix(sub_account_id)

        remaining_accounts = self.get_remaining_accounts(
            user_accounts=[self.get_user_account(sub_account_id)]
        )

        return self.program.instruction["cancel_order"](
            order_id,
            ctx=Context(
                accounts={
                    "state": self.get_state_public_key(),
                    "user": self.get_user_account_public_key(sub_account_id),
                    "authority": self.wallet.payer.pubkey(),
                },
                remaining_accounts=remaining_accounts,
            ),
        )

    async def cancel_order_by_user_id(
        self,
        user_order_id: int,
        sub_account_id: int = None,
    ):
        sub_account_id = self.get_sub_account_id_for_ix(sub_account_id)

        return (
            await self.send_ixs(
                self.get_cancel_order_by_user_id_ix(user_order_id, sub_account_id),
            )
        ).tx_sig

    def get_cancel_order_by_user_id_ix(
        self, user_order_id: int, sub_account_id: int = None
    ):
        sub_account_id = self.get_sub_account_id_for_ix(sub_account_id)

        remaining_accounts = self.get_remaining_accounts(
            user_accounts=[self.get_user_account(sub_account_id)]
        )

        return self.program.instruction["cancel_order_by_user_id"](
            user_order_id,
            ctx=Context(
                accounts={
                    "state": self.get_state_public_key(),
                    "user": self.get_user_account_public_key(sub_account_id),
                    "authority": self.wallet.payer.pubkey(),
                },
                remaining_accounts=remaining_accounts,
            ),
        )

    async def cancel_orders(
        self,
        market_type: MarketType = None,
        market_index: int = None,
        direction: PositionDirection = None,
        sub_account_id: int = None,
    ):
        """cancel all existing orders on the book

        Args:
            market_type (MarketType, optional): only cancel orders for single market, used with market_index
            market_index (int, optional): only cancel orders for single market, used with market_type
            direction: (PositionDirection, optional): only cancel bids or asks
            sub_account_id (int, optional): subaccount id. Defaults to 0.

        Returns:
            str: tx sig
        """
        return (
            await self.send_ixs(
                self.get_cancel_orders_ix(
                    market_type, market_index, direction, sub_account_id
                )
            )
        ).tx_sig

    def get_cancel_orders_ix(
        self,
        market_type: MarketType = None,
        market_index: int = None,
        direction: PositionDirection = None,
        sub_account_id: int = None,
    ):
        sub_account_id = self.get_sub_account_id_for_ix(sub_account_id)

        remaining_accounts = self.get_remaining_accounts(
            user_accounts=[self.get_user_account(sub_account_id)]
        )

        return self.program.instruction["cancel_orders"](
            market_type,
            market_index,
            direction,
            ctx=Context(
                accounts={
                    "state": self.get_state_public_key(),
                    "user": self.get_user_account_public_key(sub_account_id),
                    "authority": self.wallet.payer.pubkey(),
                },
                remaining_accounts=remaining_accounts,
            ),
        )

    async def cancel_and_place_orders(
        self,
        cancel_params: (
            Optional[MarketType],
            Optional[int],
            Optional[PositionDirection],
        ),
        place_order_params: List[OrderParams],
        sub_account_id: int = None,
    ):
        tx_sig_and_slot = await self.send_ixs(
            self.get_cancel_and_place_orders_ix(
                cancel_params, place_order_params, sub_account_id
            ),
        )

        for order_param in place_order_params:
            if is_variant(order_param.market_type, "Perp"):
                self.last_perp_market_seen_cache[order_param.market_index] = (
                    tx_sig_and_slot.slot
                )
            else:
                self.last_spot_market_seen_cache[order_param.market_index] = (
                    tx_sig_and_slot.slot
                )

        return tx_sig_and_slot.tx_sig

    def get_cancel_and_place_orders_ix(
        self,
        cancel_params: (
            Optional[MarketType],
            Optional[int],
            Optional[PositionDirection],
        ),
        place_order_params: List[OrderParams],
        sub_account_id: int = None,
    ):
        sub_account_id = self.get_sub_account_id_for_ix(sub_account_id)

        market_type, market_index, direction = cancel_params

        cancel_orders_ix = self.get_cancel_orders_ix(
            market_type, market_index, direction, sub_account_id
        )
        place_orders_ix = self.get_place_orders_ix(place_order_params, sub_account_id)
        return [cancel_orders_ix, place_orders_ix]

    async def modify_order(
        self,
        order_id: int,
        modify_order_params: ModifyOrderParams,
        sub_account_id: int = None,
    ):
        return (
            await self.send_ixs(
                [
                    self.get_modify_order_ix(
                        order_id, modify_order_params, sub_account_id
                    )
                ],
            )
        ).tx_sig

    def get_modify_order_ix(
        self,
        order_id: int,
        modify_order_params: ModifyOrderParams,
        sub_account_id: int = None,
    ):
        sub_account_id = self.get_sub_account_id_for_ix(sub_account_id)

        remaining_accounts = self.get_remaining_accounts(
            user_accounts=[self.get_user_account(sub_account_id)],
        )

        return self.program.instruction["modify_order"](
            order_id,
            modify_order_params,
            ctx=Context(
                accounts={
                    "state": self.get_state_public_key(),
                    "user": self.get_user_account_public_key(sub_account_id),
                    "authority": self.wallet.payer.pubkey(),
                },
                remaining_accounts=remaining_accounts,
            ),
        )

    async def modify_order_by_user_id(
        self,
        user_order_id: int,
        modify_order_params: ModifyOrderParams,
        sub_account_id: int = None,
    ):
        return (
            await self.send_ixs(
                [
                    self.get_modify_order_by_user_id_ix(
                        user_order_id, modify_order_params, sub_account_id
                    )
                ],
            )
        ).tx_sig

    def get_modify_order_by_user_id_ix(
        self,
        user_order_id: int,
        modify_order_params: ModifyOrderParams,
        sub_account_id: int = None,
    ):
        sub_account_id = self.get_sub_account_id_for_ix(sub_account_id)

        remaining_accounts = self.get_remaining_accounts(
            user_accounts=[self.get_user_account(sub_account_id)],
        )

        return self.program.instruction["modify_order_by_user_id"](
            user_order_id,
            modify_order_params,
            ctx=Context(
                accounts={
                    "state": self.get_state_public_key(),
                    "user": self.get_user_account_public_key(sub_account_id),
                    "authority": self.wallet.payer.pubkey(),
                },
                remaining_accounts=remaining_accounts,
            ),
        )

    async def place_and_take_perp_order(
        self,
        order_params: OrderParams,
        maker_info: Union[MakerInfo, List[MakerInfo]] = None,
        referrer_info: ReferrerInfo = None,
        sub_account_id: int = None,
    ):
        tx_sig_and_slot = await self.send_ixs(
            [
                self.get_place_and_take_perp_order_ix(
                    order_params, maker_info, referrer_info, sub_account_id
                ),
            ]
        )
        self.last_perp_market_seen_cache[order_params.market_index] = (
            tx_sig_and_slot.slot
        )
        return tx_sig_and_slot.tx_sig

    def get_place_and_take_perp_order_ix(
        self,
        order_params: OrderParams,
        maker_info: Union[MakerInfo, List[MakerInfo]] = None,
        referrer_info: ReferrerInfo = None,
        sub_account_id: int = None,
    ):
        sub_account_id = self.get_sub_account_id_for_ix(sub_account_id)

        order_params.set_perp()

        user_account_public_key = self.get_user_account_public_key(sub_account_id)

        maker_infos = maker_info if isinstance(maker_info, list) else [maker_info] if maker_info else []

        user_accounts = [self.get_user_account(sub_account_id)]
        for maker_info in maker_infos:
            user_accounts.append(maker_info.maker_user_account)

        remaining_accounts = self.get_remaining_accounts(
            writable_perp_market_indexes=[order_params.market_index],
            user_accounts=user_accounts,
        )

        for maker_info in maker_infos:
            remaining_accounts.append(
                AccountMeta(pubkey=maker_info.maker, is_signer=False, is_writable=True)
            )
            remaining_accounts.append(
                AccountMeta(pubkey=maker_info.maker_stats, is_signer=False, is_writable=True)
            )

        if referrer_info is not None:
            referrer_is_maker = referrer_info.referrer in [maker_info.maker for maker_info in maker_infos]
            if not referrer_is_maker:
                remaining_accounts.append(
                    AccountMeta(pubkey=referrer_info.referrer, is_signer=False, is_writable=True)
                )
                remaining_accounts.append(
                    AccountMeta(pubkey=referrer_info.referrer_stats, is_signer=False, is_writable=True)
                )

        return self.program.instruction["place_and_take_perp_order"](
            order_params,
            None,
            ctx=Context(
                accounts={
                    "state": self.get_state_public_key(),
                    "user": user_account_public_key,
                    "user_stats": self.get_user_stats_public_key(),
                    "authority": self.wallet.payer.pubkey(),
                },
                remaining_accounts=remaining_accounts,
            ),
        )

    async def place_and_take_spot_order(
        self,
        order_params: OrderParams,
        fulfillment_config: Optional[Union[SerumV3FulfillmentConfigAccount, PhoenixV1FulfillmentConfigAccount]] = None,
        maker_info: Union[MakerInfo, List[MakerInfo]] = None,
        referrer_info: ReferrerInfo = None,
        sub_account_id: int = None,
    ):
        tx_sig_and_slot = await self.send_ixs(
            [
                self.get_place_and_take_spot_order_ix(
                    order_params, fulfillment_config, maker_info, referrer_info, sub_account_id
                ),
            ]
        )
        self.last_spot_market_seen_cache[
            order_params.market_index
        ] = tx_sig_and_slot.slot
        return tx_sig_and_slot.tx_sig

    def get_place_and_take_spot_order_ix(
        self,
        order_params: OrderParams,
        fulfillment_config: Optional[Union[SerumV3FulfillmentConfigAccount, PhoenixV1FulfillmentConfigAccount]] = None,
        maker_info: Union[MakerInfo, List[MakerInfo]] = None,
        referrer_info: ReferrerInfo = None,
        sub_account_id: int = None,
    ):
        sub_account_id = self.get_sub_account_id_for_ix(sub_account_id)

        order_params.set_spot()

        user_account_public_key = self.get_user_account_public_key(sub_account_id)

        user_accounts = [self.get_user_account(sub_account_id)]
        maker_infos = maker_info if isinstance(maker_info, list) else [maker_info] if maker_info else []
        for maker_info in maker_infos:
            user_accounts.append(maker_info.maker_user_account)

        remaining_accounts = self.get_remaining_accounts(
            user_accounts=user_accounts,
            writable_spot_market_indexes=[
                order_params.market_index,
                QUOTE_SPOT_MARKET_INDEX,
            ],
        )

        for maker_info in maker_infos:
            remaining_accounts.append(
                AccountMeta(pubkey=maker_info.maker, is_signer=False, is_writable=True)
            )
            remaining_accounts.append(
                AccountMeta(pubkey=maker_info.maker_stats, is_signer=False, is_writable=True)
            )

        if referrer_info is not None:
            referrer_is_maker = referrer_info.referrer == maker_info.maker if maker_info else False
            if not referrer_is_maker:
                remaining_accounts.append(
                    AccountMeta(pubkey=referrer_info.referrer, is_signer=False, is_writable=True)
                )
                remaining_accounts.append(
                    AccountMeta(pubkey=referrer_info.referrer_stats, is_signer=False, is_writable=True)
                )

        self.add_spot_fulfillment_accounts(order_params.market_index, remaining_accounts, fulfillment_config)

        return self.program.instruction["place_and_take_spot_order"](
            order_params,
            fulfillment_config,
            None,
            ctx=Context(
                accounts={
                    "state": self.get_state_public_key(),
                    "user": user_account_public_key,
                    "user_stats": self.get_user_stats_public_key(),
                    "authority": self.wallet.payer.pubkey(),
                },
                remaining_accounts=remaining_accounts,
            ),
        )

    async def add_liquidity(
        self, amount: int, market_index: int, sub_account_id: int = None
    ):
        """mint LP tokens and add liquidity to the DAMM

        Args:
            amount (int): amount of lp tokens to mint
            market_index (int): market you want to lp in
            sub_account_id (int, optional): subaccount id. Defaults to 0.

        Returns:
            str: tx sig
        """
        tx_sig_and_slot = await self.send_ixs(
            [self.get_add_liquidity_ix(amount, market_index, sub_account_id)]
        )

        self.last_perp_market_seen_cache[market_index] = tx_sig_and_slot.slot

        return tx_sig_and_slot.tx_sig

    def get_add_liquidity_ix(
        self, amount: int, market_index: int, sub_account_id: int = None
    ):
        sub_account_id = self.get_sub_account_id_for_ix(sub_account_id)

        remaining_accounts = self.get_remaining_accounts(
            writable_perp_market_indexes=[market_index],
            user_accounts=[self.get_user_account(sub_account_id)],
        )
        user_account_public_key = get_user_account_public_key(
            self.program_id, self.authority, sub_account_id
        )

        return self.program.instruction["add_perp_lp_shares"](
            amount,
            market_index,
            ctx=Context(
                accounts={
                    "state": self.get_state_public_key(),
                    "user": user_account_public_key,
                    "authority": self.wallet.payer.pubkey(),
                },
                remaining_accounts=remaining_accounts,
            ),
        )

    async def remove_liquidity(
        self, amount: int, market_index: int, sub_account_id: int = None
    ):
        """burns LP tokens and removes liquidity to the DAMM

        Args:
            amount (int): amount of lp tokens to burn
            market_index (int):
            sub_account_id (int, optional): subaccount id. Defaults to 0.

        Returns:
            str: tx sig
        """
        return (
            await self.send_ixs(
                [self.get_remove_liquidity_ix(amount, market_index, sub_account_id)]
            )
        ).tx_sig

    def get_remove_liquidity_ix(
        self, amount: int, market_index: int, sub_account_id: int = None
    ):
        sub_account_id = self.get_sub_account_id_for_ix(sub_account_id)

        remaining_accounts = self.get_remaining_accounts(
            writable_perp_market_indexes=[market_index],
            user_accounts=[self.get_user_account(sub_account_id)],
        )
        user_account_public_key = self.get_user_account_public_key(sub_account_id)

        return self.program.instruction["remove_perp_lp_shares"](
            amount,
            market_index,
            ctx=Context(
                accounts={
                    "state": get_state_public_key(self.program_id),
                    "user": user_account_public_key,
                    "authority": self.wallet.payer.pubkey(),
                },
                remaining_accounts=remaining_accounts,
            ),
        )

    async def settle_lp(
        self,
        settlee_user_account_public_key: Pubkey,
        market_index: int,
    ):
        return (
            await self.send_ixs(
                [
                    await self.get_settle_lp_ix(
                        settlee_user_account_public_key, market_index
                    )
                ],
                signers=[],
            )
        ).tx_sig

    async def get_settle_lp_ix(
        self,
        settlee_user_account_public_key: Pubkey,
        market_index: int,
    ):
        settlee_user_account = await self.program.account["User"].fetch(
            settlee_user_account_public_key
        )

        remaining_accounts = self.get_remaining_accounts(
            writable_perp_market_indexes=[market_index],
            user_accounts=[settlee_user_account],
        )

        return self.program.instruction["settle_lp"](
            market_index,
            ctx=Context(
                accounts={
                    "state": self.get_state_public_key(),
                    "user": settlee_user_account_public_key,
                },
                remaining_accounts=remaining_accounts,
            ),
        )

    def get_spot_position(
        self,
        market_index: int,
        sub_account_id: int = None,
    ) -> Optional[SpotPosition]:
        sub_account_id = self.get_sub_account_id_for_ix(sub_account_id)

        return self.get_user(sub_account_id).get_spot_position(market_index)

    def get_perp_position(
        self,
        market_index: int,
        sub_account_id: int = None,
    ) -> Optional[PerpPosition]:
        sub_account_id = self.get_sub_account_id_for_ix(sub_account_id)
        return self.get_user(sub_account_id).get_perp_position(market_index)

    async def liquidate_spot(
        self,
        user_authority: Pubkey,
        asset_market_index: int,
        liability_market_index: int,
        max_liability_transfer: int,
        user_sub_account_id: int = 0,
        liq_sub_account_id: int = None,
    ):
        tx_sig_and_slot = await self.send_ixs(
            [
                await self.get_liquidate_spot_ix(
                    user_authority,
                    asset_market_index,
                    liability_market_index,
                    max_liability_transfer,
                    user_sub_account_id,
                    liq_sub_account_id,
                )
            ]
        )
        self.last_spot_market_seen_cache[asset_market_index] = tx_sig_and_slot.slot
        self.last_spot_market_seen_cache[liability_market_index] = tx_sig_and_slot.slot
        return tx_sig_and_slot.tx_sig

    async def get_liquidate_spot_ix(
        self,
        user_authority: Pubkey,
        asset_market_index: int,
        liability_market_index: int,
        max_liability_transfer: int,
        limit_price: int = None,
        user_sub_account_id: int = 0,
        liq_sub_account_id: int = None,
    ):
        user_pk = get_user_account_public_key(
            self.program_id, user_authority, sub_account_id=user_sub_account_id
        )
        user_stats_pk = get_user_stats_account_public_key(
            self.program_id,
            user_authority,
        )

        liq_sub_account_id = self.get_sub_account_id_for_ix(liq_sub_account_id)
        liq_pk = self.get_user_account_public_key(liq_sub_account_id)
        liq_stats_pk = self.get_user_stats_public_key()

        user_account = await self.program.account["User"].fetch(user_pk)
        liq_user_account = self.get_user_account(liq_sub_account_id)

        remaining_accounts = self.get_remaining_accounts(
            writable_spot_market_indexes=[liability_market_index, asset_market_index],
            user_accounts=[user_account, liq_user_account],
        )

        return self.program.instruction["liquidate_spot"](
            asset_market_index,
            liability_market_index,
            max_liability_transfer,
            limit_price,
            ctx=Context(
                accounts={
                    "state": self.get_state_public_key(),
                    "authority": self.wallet.payer.pubkey(),
                    "user": user_pk,
                    "user_stats": user_stats_pk,
                    "liquidator": liq_pk,
                    "liquidator_stats": liq_stats_pk,
                },
                remaining_accounts=remaining_accounts,
            ),
        )

    async def liquidate_perp(
        self,
        user_authority: Pubkey,
        market_index: int,
        max_base_asset_amount: int,
        limit_price: Optional[int] = None,
        user_sub_account_id: int = 0,
        liq_sub_account_id: int = None,
    ):
        tx_sig_and_slot = await self.send_ixs(
            [
                await self.get_liquidate_perp_ix(
                    user_authority,
                    market_index,
                    max_base_asset_amount,
                    limit_price,
                    user_sub_account_id,
                    liq_sub_account_id,
                )
            ]
        )
        self.last_perp_market_seen_cache[market_index] = tx_sig_and_slot.slot
        return tx_sig_and_slot.tx_sig

    async def get_liquidate_perp_ix(
        self,
        user_authority: Pubkey,
        market_index: int,
        max_base_asset_amount: int,
        limit_price: Optional[int] = None,
        user_sub_account_id: int = 0,
        liq_sub_account_id: int = None,
    ):
        user_pk = get_user_account_public_key(
            self.program_id, user_authority, user_sub_account_id
        )
        user_stats_pk = get_user_stats_account_public_key(
            self.program_id,
            user_authority,
        )

        liq_sub_account_id = self.get_sub_account_id_for_ix(liq_sub_account_id)
        liq_pk = self.get_user_account_public_key(liq_sub_account_id)
        liq_stats_pk = self.get_user_stats_public_key()

        user_account = await self.program.account["User"].fetch(user_pk)
        liq_user_account = self.get_user_account(liq_sub_account_id)

        remaining_accounts = self.get_remaining_accounts(
            writable_perp_market_indexes=[market_index],
            user_accounts=[user_account, liq_user_account],
        )

        return self.program.instruction["liquidate_perp"](
            market_index,
            max_base_asset_amount,
            limit_price,
            ctx=Context(
                accounts={
                    "state": self.get_state_public_key(),
                    "authority": self.wallet.payer.pubkey(),
                    "user": user_pk,
                    "user_stats": user_stats_pk,
                    "liquidator": liq_pk,
                    "liquidator_stats": liq_stats_pk,
                },
                remaining_accounts=remaining_accounts,
            ),
        )

    async def liquidate_perp_pnl_for_deposit(
        self,
        user_authority: Pubkey,
        perp_market_index: int,
        spot_market_index: int,
        max_pnl_transfer: int,
        user_sub_account_id: int = 0,
        liq_sub_account_id: int = None,
    ):
        tx_sig_and_slot = await self.send_ixs(
            await self.get_liquidate_perp_pnl_for_deposit_ix(
                user_authority,
                perp_market_index,
                spot_market_index,
                max_pnl_transfer,
                user_sub_account_id,
                liq_sub_account_id,
            )
        )
        self.last_spot_market_seen_cache[spot_market_index] = tx_sig_and_slot.slot
        self.last_perp_market_seen_cache[perp_market_index] = tx_sig_and_slot.slot
        return tx_sig_and_slot.tx_sig

    async def get_liquidate_perp_pnl_for_deposit_ix(
        self,
        user_authority: Pubkey,
        perp_market_index: int,
        spot_market_index: int,
        max_pnl_transfer: int,
        limit_price: int = None,
        user_sub_account_id: int = 0,
        liq_sub_account_id: int = None,
    ):
        user_pk = get_user_account_public_key(
            self.program_id, user_authority, user_sub_account_id
        )
        user_stats_pk = get_user_stats_account_public_key(
            self.program_id,
            user_authority,
        )

        liq_sub_account_id = self.get_sub_account_id_for_ix(liq_sub_account_id)
        liq_pk = self.get_user_account_public_key(liq_sub_account_id)
        liq_stats_pk = self.get_user_stats_public_key()

        user_account = await self.program.account["User"].fetch(user_pk)
        liq_user_account = self.get_user_account(liq_sub_account_id)

        remaining_accounts = self.get_remaining_accounts(
            writable_perp_market_indexes=[perp_market_index],
            writable_spot_market_indexes=[spot_market_index],
            user_accounts=[user_account, liq_user_account],
        )

        result = self.program.instruction["liquidate_perp_pnl_for_deposit"](
            perp_market_index,
            spot_market_index,
            max_pnl_transfer,
            limit_price,
            ctx=Context(
                accounts={
                    "state": self.get_state_public_key(),
                    "authority": self.wallet.payer.pubkey(),
                    "user": user_pk,
                    "user_stats": user_stats_pk,
                    "liquidator": liq_pk,
                    "liquidator_stats": liq_stats_pk,
                },
                remaining_accounts=remaining_accounts,
            ),
        )
        return result

    async def settle_pnl(
        self,
        settlee_user_account_public_key: Pubkey,
        settlee_user_account: UserAccount,
        market_index: int,
    ):
        return (
            await self.send_ixs(
                self.get_settle_pnl_ix(
                    settlee_user_account_public_key, settlee_user_account, market_index
                )
            )
        ).tx_sig

    def get_settle_pnl_ix(
        self,
        settlee_user_public_key: Pubkey,
        settlee_user_account: UserAccount,
        market_index: int,
    ):
        remaining_accounts = self.get_remaining_accounts(
            writable_perp_market_indexes=[market_index],
            writable_spot_market_indexes=[QUOTE_SPOT_MARKET_INDEX],
            user_accounts=[settlee_user_account],
        )

        instruction = self.program.instruction["settle_pnl"](
            market_index,
            ctx=Context(
                accounts={
                    "state": self.get_state_public_key(),
                    "authority": self.wallet.payer.pubkey(),
                    "user": settlee_user_public_key,
                    "spot_market_vault": get_spot_market_vault_public_key(
                        self.program_id, QUOTE_SPOT_MARKET_INDEX
                    ),
                },
                remaining_accounts=remaining_accounts,
            ),
        )

        return instruction

    def get_settle_pnl_ixs(
        self, users: dict[Pubkey, UserAccount], market_indexes: list[int]
    ) -> list[Instruction]:
        ixs: list[Instruction] = []
        for pubkey, account in users.items():
            for market_index in market_indexes:
                ix = self.get_settle_pnl_ix(pubkey, account, market_index)
                ixs.append(ix)

        return ixs

    async def resolve_spot_bankruptcy(
        self,
        user_authority: Pubkey,
        spot_market_index: int,
        user_sub_account_id: int = 0,
        liq_sub_account_id: int = None,
    ):
        return (
            await self.send_ixs(
                [
                    await self.get_resolve_spot_bankruptcy_ix(
                        user_authority,
                        spot_market_index,
                        user_sub_account_id,
                        liq_sub_account_id,
                    )
                ]
            )
        ).tx_sig

    async def get_resolve_spot_bankruptcy_ix(
        self,
        user_authority: Pubkey,
        spot_market_index: int,
        user_sub_account_id: int = 0,
        liq_sub_account_id: int = None,
    ):
        user_pk = get_user_account_public_key(
            self.program_id, user_authority, user_sub_account_id
        )
        user_stats_pk = get_user_stats_account_public_key(
            self.program_id,
            user_authority,
        )

        liq_sub_account_id = self.get_sub_account_id_for_ix(liq_sub_account_id)
        liq_pk = self.get_user_account_public_key(liq_sub_account_id)
        liq_stats_pk = self.get_user_stats_public_key()

        user_account = await self.program.account["User"].fetch(user_pk)
        liq_user_account = self.get_user_account(liq_sub_account_id)

        remaining_accounts = self.get_remaining_accounts(
            writable_spot_market_indexes=[spot_market_index],
            user_accounts=[user_account, liq_user_account],
        )

        if_vault = get_insurance_fund_vault_public_key(
            self.program_id, spot_market_index
        )
        spot_vault = get_spot_market_vault_public_key(
            self.program_id, spot_market_index
        )
        dc_signer = self.get_signer_public_key(self.program_id)

        return self.program.instruction["resolve_spot_bankruptcy"](
            spot_market_index,
            ctx=Context(
                accounts={
                    "state": self.get_state_public_key(),
                    "authority": self.wallet.payer.pubkey(),
                    "user": user_pk,
                    "user_stats": user_stats_pk,
                    "liquidator": liq_pk,
                    "liquidator_stats": liq_stats_pk,
                    "spot_market_vault": spot_vault,
                    "insurance_fund_vault": if_vault,
                    "drift_signer": dc_signer,
                    "token_program": TOKEN_PROGRAM_ID,
                },
                remaining_accounts=remaining_accounts,
            ),
        )

    async def resolve_perp_bankruptcy(
        self,
        user_authority: Pubkey,
        market_index: int,
        user_sub_account_id: int = 0,
        liq_sub_account_id: int = None,
    ):
        return (
            await self.send_ixs(
                [
                    await self.get_resolve_perp_bankruptcy_ix(
                        user_authority,
                        market_index,
                        user_sub_account_id,
                        liq_sub_account_id,
                    )
                ]
            )
        ).tx_sig

    async def get_resolve_perp_bankruptcy_ix(
        self,
        user_authority: Pubkey,
        market_index: int,
        user_sub_account_id: int = 0,
        liq_sub_account_id: int = None,
    ):
        user_pk = get_user_account_public_key(
            self.program_id, user_authority, user_sub_account_id
        )
        user_stats_pk = get_user_stats_account_public_key(
            self.program_id,
            user_authority,
        )

        liq_sub_account_id = self.get_sub_account_id_for_ix(liq_sub_account_id)
        liq_pk = self.get_user_account_public_key(liq_sub_account_id)
        liq_stats_pk = self.get_user_stats_public_key()

        user_account = await self.program.account["User"].fetch(user_pk)
        liq_user_account = self.get_user_account(liq_sub_account_id)

        remaining_accounts = self.get_remaining_accounts(
            writable_perp_market_indexes=[market_index],
            user_accounts=[user_account, liq_user_account],
        )

        if_vault = get_insurance_fund_vault_public_key(self.program_id, market_index)
        spot_vault = get_spot_market_vault_public_key(self.program_id, market_index)
        dc_signer = self.get_signer_public_key(self.program_id)

        return self.program.instruction["resolve_perp_bankruptcy"](
            QUOTE_SPOT_MARKET_INDEX,
            market_index,
            ctx=Context(
                accounts={
                    "state": self.get_state_public_key(),
                    "authority": self.wallet.payer.pubkey(),
                    "user": user_pk,
                    "user_stats": user_stats_pk,
                    "liquidator": liq_pk,
                    "liquidator_stats": liq_stats_pk,
                    "spot_market_vault": spot_vault,
                    "insurance_fund_vault": if_vault,
                    "drift_signer": dc_signer,
                    "token_program": TOKEN_PROGRAM_ID,
                },
                remaining_accounts=remaining_accounts,
            ),
        )

    async def settle_expired_market(
        self,
        market_index: int,
    ):
        return (
            await self.send_ixs(
                [
                    await self.get_settle_expired_market_ix(
                        market_index,
                    ),
                ]
            )
        ).tx_sig

    async def get_settle_expired_market_ix(
        self,
        market_index: int,
    ):
        market = await get_perp_market_account(self.program, market_index)

        market_account_infos = [
            AccountMeta(
                pubkey=market.pubkey,
                is_writable=True,
                is_signer=False,
            )
        ]

        oracle_account_infos = [
            AccountMeta(
                pubkey=market.amm.oracle,
                is_writable=False,
                is_signer=False,
            )
        ]

        spot_pk = get_spot_market_public_key(self.program_id, QUOTE_SPOT_MARKET_INDEX)
        spot_account_infos = [
            AccountMeta(
                pubkey=spot_pk,
                is_writable=True,
                is_signer=False,
            )
        ]

        remaining_accounts = (
            oracle_account_infos + spot_account_infos + market_account_infos
        )

        return self.program.instruction["settle_expired_market"](
            market_index,
            ctx=Context(
                accounts={
                    "state": self.get_state_public_key(),
                    "authority": self.wallet.payer.pubkey(),
                },
                remaining_accounts=remaining_accounts,
            ),
        )

    async def request_remove_insurance_fund_stake(
        self, spot_market_index: int, amount: int
    ):
        return (
            await self.send_ixs(
                self.get_request_remove_insurance_fund_stake_ix(
                    spot_market_index, amount
                )
            )
        ).tx_sig

    def get_request_remove_insurance_fund_stake_ix(
        self,
        spot_market_index: int,
        amount: int,
    ):
        ra = self.get_remaining_accounts(
            writable_spot_market_indexes=[spot_market_index],
        )

        return self.program.instruction["request_remove_insurance_fund_stake"](
            spot_market_index,
            amount,
            ctx=Context(
                accounts={
                    "spot_market": get_spot_market_public_key(
                        self.program_id, spot_market_index
                    ),
                    "insurance_fund_stake": get_insurance_fund_stake_public_key(
                        self.program_id, self.authority, spot_market_index
                    ),
                    "user_stats": get_user_stats_account_public_key(
                        self.program_id, self.authority
                    ),
                    "authority": self.wallet.payer.pubkey(),
                    "insurance_fund_vault": get_insurance_fund_vault_public_key(
                        self.program_id, spot_market_index
                    ),
                },
                remaining_accounts=ra,
            ),
        )

    async def cancel_request_remove_insurance_fund_stake(self, spot_market_index: int):
        return (
            await self.send_ixs(
                self.get_cancel_request_remove_insurance_fund_stake_ix(
                    spot_market_index
                )
            )
        ).tx_sig

    def get_cancel_request_remove_insurance_fund_stake_ix(
        self, spot_market_index: int, user_token_account: Pubkey = None
    ):
        ra = self.get_remaining_accounts(
            writable_spot_market_indexes=[spot_market_index]
        )

        return self.program.instruction["cancel_request_remove_insurance_fund_stake"](
            spot_market_index,
            ctx=Context(
                accounts={
                    "state": get_state_public_key(self.program_id),
                    "spot_market": get_spot_market_public_key(
                        self.program_id, spot_market_index
                    ),
                    "insurance_fund_stake": get_insurance_fund_stake_public_key(
                        self.program_id, self.authority, spot_market_index
                    ),
                    "user_stats": get_user_stats_account_public_key(
                        self.program_id, self.authority
                    ),
                    "authority": self.wallet.payer.pubkey(),
                    "insurance_fund_vault": get_insurance_fund_vault_public_key(
                        self.program_id, spot_market_index
                    ),
                },
                remaining_accounts=ra,
            ),
        )

    async def remove_insurance_fund_stake(
        self, spot_market_index: int, user_token_account: Pubkey = None
    ):
        return (
            await self.send_ixs(
                self.get_remove_insurance_fund_stake_ix(
                    spot_market_index, user_token_account
                )
            )
        ).tx_sig

    def get_remove_insurance_fund_stake_ix(
        self, spot_market_index: int, user_token_account: Pubkey = None
    ):
        ra = self.get_remaining_accounts(
            writable_spot_market_indexes=[spot_market_index],
        )

        user_token_account = (
            user_token_account
            if user_token_account is not None
            else self.get_associated_token_account_public_key(spot_market_index)
        )

        return self.program.instruction["remove_insurance_fund_stake"](
            spot_market_index,
            ctx=Context(
                accounts={
                    "state": get_state_public_key(self.program_id),
                    "spot_market": get_spot_market_public_key(
                        self.program_id, spot_market_index
                    ),
                    "insurance_fund_stake": get_insurance_fund_stake_public_key(
                        self.program_id, self.authority, spot_market_index
                    ),
                    "user_stats": get_user_stats_account_public_key(
                        self.program_id, self.authority
                    ),
                    "authority": self.wallet.payer.pubkey(),
                    "insurance_fund_vault": get_insurance_fund_vault_public_key(
                        self.program_id, spot_market_index
                    ),
                    "drift_signer": self.get_signer_public_key(self.program_id),
                    "user_token_account": user_token_account,
                    "token_program": TOKEN_PROGRAM_ID,
                },
                remaining_accounts=ra,
            ),
        )

    async def add_insurance_fund_stake(
        self, spot_market_index: int, amount: int, user_token_account: Pubkey = None
    ):
        return (
            await self.send_ixs(
                self.get_add_insurance_fund_stake_ix(
                    spot_market_index, amount, user_token_account
                )
            )
        ).tx_sig

    def get_add_insurance_fund_stake_ix(
        self, spot_market_index: int, amount: int, user_token_account: Pubkey = None
    ):
        remaining_accounts = self.get_remaining_accounts(
            writable_spot_market_indexes=[spot_market_index],
        )

        user_token_account = (
            user_token_account
            if user_token_account is not None
            else self.get_associated_token_account_public_key(spot_market_index)
        )

        return self.program.instruction["add_insurance_fund_stake"](
            spot_market_index,
            amount,
            ctx=Context(
                accounts={
                    "state": get_state_public_key(self.program_id),
                    "spot_market": get_spot_market_public_key(
                        self.program_id, spot_market_index
                    ),
                    "insurance_fund_stake": get_insurance_fund_stake_public_key(
                        self.program_id, self.authority, spot_market_index
                    ),
                    "user_stats": get_user_stats_account_public_key(
                        self.program_id, self.authority
                    ),
                    "authority": self.wallet.payer.pubkey(),
                    "spot_market_vault": get_spot_market_vault_public_key(
                        self.program_id, spot_market_index
                    ),
                    "insurance_fund_vault": get_insurance_fund_vault_public_key(
                        self.program_id, spot_market_index
                    ),
                    "drift_signer": self.get_signer_public_key(self.program_id),
                    "user_token_account": user_token_account,
                    "token_program": TOKEN_PROGRAM_ID,
                },
                remaining_accounts=remaining_accounts,
            ),
        )

    async def initialize_insurance_fund_stake(
        self,
        spot_market_index: int,
    ):
        return (
            await self.send_ixs(
                self.get_initialize_insurance_fund_stake_ix(spot_market_index)
            )
        ).tx_sig

    def get_initialize_insurance_fund_stake_ix(
        self,
        spot_market_index: int,
    ):
        return self.program.instruction["initialize_insurance_fund_stake"](
            spot_market_index,
            ctx=Context(
                accounts={
                    "spot_market": get_spot_market_public_key(
                        self.program_id, spot_market_index
                    ),
                    "insurance_fund_stake": get_insurance_fund_stake_public_key(
                        self.program_id, self.authority, spot_market_index
                    ),
                    "user_stats": get_user_stats_account_public_key(
                        self.program_id, self.authority
                    ),
                    "state": get_state_public_key(self.program_id),
                    "authority": self.wallet.payer.pubkey(),
                    "payer": self.wallet.payer.pubkey(),
                    "rent": RENT,
                    "system_program": ID,
                }
            ),
        )

    async def fill_perp_order(
        self,
        user_account_pubkey: Pubkey,
        user_account: UserAccount,
        order: Order,
        maker_info: Optional[Union[MakerInfo, list[MakerInfo]]],
        referrer_info: Optional[ReferrerInfo],
    ):
        return (
            await self.send_ixs(
                [
                    await self.get_fill_perp_order_ix(
                        user_account_pubkey,
                        user_account,
                        order,
                        maker_info,
                        referrer_info,
                    )
                ]
            )
        ).tx_sig

    async def get_fill_perp_order_ix(
        self,
        user_account_pubkey: Pubkey,
        user_account: UserAccount,
        order: Order,
        maker_info: Optional[Union[MakerInfo, list[MakerInfo]]],
        referrer_info: Optional[ReferrerInfo],
    ) -> Instruction:
        user_stats_pubkey = get_user_stats_account_public_key(
            self.program.program_id, user_account.authority
        )

        filler_pubkey = self.get_user_account_public_key()
        filler_stats_pubkey = self.get_user_stats_public_key()

        market_index = (
            order.market_index
            if order
            else next(
                (
                    order.market_index
                    for order in user_account.orders
                    if order.order_id == user_account.next_order_id - 1
                ),
                None,
            )
        )

        maker_info = (
            maker_info
            if isinstance(maker_info, list)
            else [maker_info] if maker_info else []
        )

        user_accounts = [user_account]
        for maker in maker_info:
            user_accounts.append(maker.maker_user_account)

        remaining_accounts = self.get_remaining_accounts(user_accounts, [market_index])

        for maker in maker_info:
            remaining_accounts.append(
                AccountMeta(pubkey=maker.maker, is_writable=True, is_signer=False)
            )
            remaining_accounts.append(
                AccountMeta(pubkey=maker.maker_stats, is_writable=True, is_signer=False)
            )

        if referrer_info:
            referrer_is_maker = any(
                maker.maker == referrer_info.referrer for maker in maker_info
            )
            if not referrer_is_maker:
                remaining_accounts.append(
                    AccountMeta(
                        pubkey=referrer_info.referrer, is_writable=True, is_signer=False
                    )
                )
                remaining_accounts.append(
                    AccountMeta(
                        pubkey=referrer_info.referrer_stats,
                        is_writable=True,
                        is_signer=False,
                    )
                )

        order_id = order.order_id
        return self.program.instruction["fill_perp_order"](
            order_id,
            None,
            ctx=Context(
                accounts={
                    "state": self.get_state_public_key(),
                    "filler": filler_pubkey,
                    "filler_stats": filler_stats_pubkey,
                    "user": user_account_pubkey,
                    "user_stats": user_stats_pubkey,
                    "authority": self.wallet.payer.pubkey(),
                },
                remaining_accounts=remaining_accounts,
            ),
        )

    def get_revert_fill_ix(self):
        filler_pubkey = self.get_user_account_public_key()
        filler_stats_pubkey = self.get_user_stats_public_key()

        return self.program.instruction["revert_fill"](
            ctx=Context(
                accounts={
                    "state": self.get_state_public_key(),
                    "filler": filler_pubkey,
                    "filler_stats": filler_stats_pubkey,
                    "authority": self.wallet.payer.pubkey(),
                }
            )
        )

    def get_trigger_order_ix(
        self,
        user_account_pubkey: Pubkey,
        user_account: UserAccount,
        order: Order,
        filler_pubkey: Optional[Pubkey] = None,
    ):
        filler = filler_pubkey or self.get_user_account_public_key()

        if is_variant(order.market_type, "Perp"):
            remaining_accounts = self.get_remaining_accounts(
                user_accounts=[user_account],
                writable_perp_market_indexes=[order.market_index],
            )
        else:
            remaining_accounts = self.get_remaining_accounts(
                user_accounts=[user_account],
                writable_spot_market_indexes=[
                    order.market_index,
                    QUOTE_SPOT_MARKET_INDEX,
                ],
            )

        return self.program.instruction["trigger_order"](
            order.order_id,
            ctx=Context(
                accounts={
                    "state": self.get_state_public_key(),
                    "filler": filler,
                    "user": user_account_pubkey,
                    "authority": self.wallet.payer.pubkey(),
                },
                remaining_accounts=remaining_accounts,
            ),
        )

    async def force_cancel_orders(
        self,
        user_account_pubkey: Pubkey,
        user_account: UserAccount,
        filler_pubkey: Optional[Pubkey] = None,
    ) -> Signature:
        tx_sig_and_slot = await self.send_ixs(
            self.get_force_cancel_orders_ix(
                user_account_pubkey, user_account, filler_pubkey
            )
        )

        return tx_sig_and_slot.tx_sig

    def get_force_cancel_orders_ix(
        self,
        user_account_pubkey: Pubkey,
        user_account: UserAccount,
        filler_pubkey: Optional[Pubkey] = None,
    ):
        filler = filler_pubkey or self.get_user_account_public_key()

        remaining_accounts = self.get_remaining_accounts(
            user_accounts=[user_account],
            writable_spot_market_indexes=[QUOTE_SPOT_MARKET_INDEX],
        )

        return self.program.instruction["force_cancel_orders"](
            ctx=Context(
                accounts={
                    "state": self.get_state_public_key(),
                    "filler": filler,
                    "user": user_account_pubkey,
                    "authority": self.wallet.payer.pubkey(),
                },
                remaining_accounts=remaining_accounts,
            )
        )

    @deprecated
    async def open_position(
        self,
        direction: PositionDirection,
        amount: int,
        market_index: int,
        sub_account_id: int = None,
        limit_price: int = 0,
        ioc: bool = False,
    ):
        return (
            await self.send_ixs(
                self.get_open_position_ix(
                    direction,
                    amount,
                    market_index,
                    sub_account_id,
                    limit_price,
                    ioc,
                ),
            )
        ).tx_sig

    @deprecated
    def get_open_position_ix(
        self,
        direction: PositionDirection,
        amount: int,
        market_index: int,
        sub_account_id: int = None,
        limit_price: int = 0,
        ioc: bool = False,
    ):
        sub_account_id = self.get_sub_account_id_for_ix(sub_account_id)

        order_params = OrderParams(
            order_type=OrderType.Market(),
            direction=direction,
            market_index=market_index,
            base_asset_amount=amount,
            price=limit_price,
        )

        ix = self.get_place_and_take_perp_order_ix(
            order_params,
            sub_account_id=sub_account_id
        )
        return ix

    @deprecated
    async def close_position(
        self, market_index: int, limit_price: int = 0, sub_account_id: int = None
    ):
        return (
            await self.send_ixs(
                self.get_close_position_ix(
                    market_index, limit_price, sub_account_id=sub_account_id
                )
            )
        ).tx_sig

    @deprecated
    def get_close_position_ix(
        self, market_index: int, limit_price: int = 0, sub_account_id: int = None
    ):
        sub_account_id = self.get_sub_account_id_for_ix(sub_account_id)

        position = self.get_perp_position(market_index, sub_account_id)
        if position is None or position.base_asset_amount == 0:
            print("=> user has no position to close...")
            return

        order_params = OrderParams(
            order_type=OrderType.Market(),
            market_index=market_index,
            base_asset_amount=abs(int(position.base_asset_amount)),
            direction=(
                PositionDirection.Long()
                if position.base_asset_amount < 0
                else PositionDirection.Short()
            ),
            price=limit_price,
            reduce_only=True,
        )

        ix = self.get_place_and_take_perp_order_ix(
            order_params, sub_account_id=sub_account_id
        )
        return ix

    async def update_amm(self, market_indexs: list[int]):
        return (await self.send_ixs(self.get_update_amm_ix(market_indexs))).tx_sig

    def get_update_amm_ix(
        self,
        market_indexs: list[int],
    ):
        n = len(market_indexs)
        for _ in range(5 - n):
            market_indexs.append(100)

        market_infos = []
        oracle_infos = []
        for idx in market_indexs:
            if idx != 100:
                market = self.get_perp_market_account(idx)
                market_infos.append(
                    AccountMeta(
                        pubkey=market.pubkey,
                        is_signer=False,
                        is_writable=True,
                    )
                )
                oracle_infos.append(
                    AccountMeta(
                        pubkey=market.amm.oracle, is_signer=False, is_writable=False
                    )
                )

        remaining_accounts = oracle_infos + market_infos

        return self.program.instruction["update_amms"](
            market_indexs,
            ctx=Context(
                accounts={
                    "state": self.get_state_public_key(),
                    "authority": self.wallet.payer.pubkey(),
                },
                remaining_accounts=remaining_accounts,
            ),
        )

    async def settle_revenue_to_insurance_fund(self, spot_market_index: int):
        return await self.program.rpc["settle_revenue_to_insurance_fund"](
            spot_market_index,
            ctx=Context(
                accounts={
                    "state": get_state_public_key(self.program_id),
                    "spot_market": get_spot_market_public_key(
                        self.program_id, spot_market_index
                    ),
                    "spot_market_vault": get_spot_market_vault_public_key(
                        self.program_id, spot_market_index
                    ),
                    "drift_signer": self.get_signer_public_key(self.program_id),
                    "insurance_fund_vault": get_insurance_fund_vault_public_key(
                        self.program_id,
                        spot_market_index,
                    ),
                    "token_program": TOKEN_PROGRAM_ID,
                }
            ),
        )

    def create_associated_token_account_idempotent_instruction(
        self, account: Pubkey, payer: Pubkey, owner: Pubkey, mint: Pubkey
    ):
        return Instruction(
            accounts=[
                AccountMeta(pubkey=payer, is_signer=True, is_writable=True),
                AccountMeta(pubkey=account, is_signer=False, is_writable=True),
                AccountMeta(pubkey=owner, is_signer=False, is_writable=False),
                AccountMeta(pubkey=mint, is_signer=False, is_writable=False),
                AccountMeta(pubkey=SYS_PROGRAM_ID, is_signer=False, is_writable=False),
                AccountMeta(
                    pubkey=TOKEN_PROGRAM_ID, is_signer=False, is_writable=False
                ),
                AccountMeta(pubkey=RENT, is_signer=False, is_writable=False),
            ],
            program_id=ASSOCIATED_TOKEN_PROGRAM_ID,
            data=bytes([0x01]),
        )

    async def get_swap_flash_loan_ix(
        self,
        out_market_index: int,
        in_market_index: int,
        amount_in: int,
        in_ata: Pubkey,
        out_ata: Pubkey,
        limit_price: Optional[int] = 0,
        reduce_only: Optional[SwapReduceOnly] = None,
        user_account_public_key: Optional[Pubkey] = None,
    ):
        user_public_key_to_use = (
            user_account_public_key
            if user_account_public_key
            else (self.get_user_account_public_key())
        )

        user_accounts = []

        try:
            user_accounts.append(self.get_user().get_user_account_and_slot().data)
        except:
            pass  # ignore

        remaining_accounts = self.get_remaining_accounts(
            user_accounts=user_accounts,
            writable_spot_market_indexes=[out_market_index, in_market_index],
            readable_spot_market_indexes=[QUOTE_SPOT_MARKET_INDEX],
        )

        out_market = self.get_spot_market_account(out_market_index)
        in_market = self.get_spot_market_account(in_market_index)

        sysvar_pubkey = Pubkey.from_string(
            "Sysvar1nstructions1111111111111111111111111"
        )

        begin_swap_ix = self.program.instruction["begin_swap"](
            in_market_index,
            out_market_index,
            amount_in,
            ctx=Context(
                accounts={
                    "state": self.get_state_public_key(),
                    "user": user_public_key_to_use,
                    "user_stats": self.get_user_stats_public_key(),
                    "authority": self.wallet.public_key,
                    "out_spot_market_vault": out_market.vault,
                    "in_spot_market_vault": in_market.vault,
                    "in_token_account": in_ata,
                    "out_token_account": out_ata,
                    "token_program": TOKEN_PROGRAM_ID,
                    "drift_signer": self.get_state_account().signer,
                    "instructions": sysvar_pubkey,
                },
                remaining_accounts=remaining_accounts,
            ),
        )

        end_swap_ix = self.program.instruction["end_swap"](
            in_market_index,
            out_market_index,
            limit_price,
            reduce_only,
            ctx=Context(
                accounts={
                    "state": self.get_state_public_key(),
                    "user": user_public_key_to_use,
                    "user_stats": self.get_user_stats_public_key(),
                    "authority": self.wallet.public_key,
                    "out_spot_market_vault": out_market.vault,
                    "in_spot_market_vault": in_market.vault,
                    "in_token_account": in_ata,
                    "out_token_account": out_ata,
                    "token_program": TOKEN_PROGRAM_ID,
                    "drift_signer": self.get_state_account().signer,
                    "instructions": sysvar_pubkey,
                },
                remaining_accounts=remaining_accounts,
            ),
        )

        return begin_swap_ix, end_swap_ix

    async def get_jupiter_swap_ix_v6(
        self,
        out_market_idx: int,
        in_market_idx: int,
        amount: int,
        out_ata: Optional[Pubkey] = None,
        in_ata: Optional[Pubkey] = None,
        slippage_bps: Optional[int] = None,
        quote=None,
        reduce_only: Optional[SwapReduceOnly] = None,
        user_account_public_key: Optional[Pubkey] = None,
    ) -> Tuple[list[Instruction], list[AddressLookupTableAccount]]:
        pre_instructions: list[Instruction] = []
        JUPITER_URL = os.getenv("JUPITER_URL", "https://quote-api.jup.ag/v6")

        out_market = self.get_spot_market_account(out_market_idx)
        in_market = self.get_spot_market_account(in_market_idx)

        if slippage_bps is None:
            slippage_bps = 10

        if quote is None:
            url = f"{JUPITER_URL}/quote?inputMint={str(in_market.mint)}&outputMint={str(out_market.mint)}&amount={amount}&slippageBps={slippage_bps}"

            quote_resp = requests.get(url)

            if quote_resp.status_code != 200:
                raise Exception("Couldn't get a Jupiter quote")

            quote = quote_resp.json()

        if out_ata is None:
            out_ata: Pubkey = self.get_associated_token_account_public_key(
                out_market.market_index
            )

            ai = await self.connection.get_account_info(out_ata)

            if not ai.value:
                pre_instructions.append(
                    self.create_associated_token_account_idempotent_instruction(
                        out_ata,
                        self.wallet.public_key,
                        self.wallet.public_key,
                        out_market.mint,
                    )
                )

        if in_ata is None:
            in_ata: Pubkey = self.get_associated_token_account_public_key(
                in_market.market_index
            )

            ai = await self.connection.get_account_info(in_ata)

            if not ai.value:
                pre_instructions.append(
                    self.create_associated_token_account_idempotent_instruction(
                        in_ata,
                        self.wallet.public_key,
                        self.wallet.public_key,
                        in_market.mint,
                    )
                )

        data = {
            "quoteResponse": quote,
            "userPublicKey": str(self.wallet.public_key),
            "destinationTokenAccount": str(out_ata),
        }

        swap_ix_resp = requests.post(
            f"{JUPITER_URL}/swap-instructions",
            headers={"Accept": "application/json", "Content-Type": "application/json"},
            data=json.dumps(data),
        )

        if swap_ix_resp.status_code != 200:
            raise Exception("Couldn't get Jupiter swap ix")

        swap_ix_json = swap_ix_resp.json()

        swap_ix = swap_ix_json.get("swapInstruction")
        address_table_lookups = swap_ix_json.get("addressLookupTableAddresses")

        address_table_lookup_accounts: list[AddressLookupTableAccount] = []

        for table_pubkey in address_table_lookups:
            address_table_lookup_account = await get_address_lookup_table(
                self.connection, Pubkey.from_string(table_pubkey)
            )
            address_table_lookup_accounts.append(address_table_lookup_account)

        swap_ixs = [swap_ix]

        begin_swap_ix, end_swap_ix = await self.get_swap_flash_loan_ix(
            out_market_idx,
            in_market_idx,
            amount,
            in_ata,
            out_ata,
            None,
            reduce_only,
            user_account_public_key,
        )

        ixs = [*pre_instructions, begin_swap_ix, *swap_ixs, end_swap_ix]
        cleansed_ixs: list[Instruction] = []

        for ix in ixs:
            if type(ix) == list:
                for i in ix:
                    if type(i) == dict:
                        cleansed_ixs.append(self._dict_to_instructions(i))
            elif type(ix) == dict:
                cleansed_ixs.append(self._dict_to_instructions(ix))
            else:
                cleansed_ixs.append(ix)

        return cleansed_ixs, address_table_lookup_accounts

    def _dict_to_instructions(self, instructions_dict: dict) -> Instruction:
        program_id = Pubkey.from_string(instructions_dict["programId"])
        accounts = [
            AccountMeta(
                Pubkey.from_string(account["pubkey"]),
                account["isSigner"],
                account["isWritable"],
            )
            for account in instructions_dict["accounts"]
        ]
        data = base64.b64decode(instructions_dict["data"])
        return Instruction(program_id, data, accounts)

    def get_perp_market_accounts(self) -> list[PerpMarketAccount]:
        return [
            value.data
            for value in self.account_subscriber.get_market_accounts_and_slots()
            if value is not None
        ]

    def get_spot_market_accounts(self) -> list[SpotMarketAccount]:
        return [
            value.data
            for value in self.account_subscriber.get_spot_market_accounts_and_slots()
            if value is not None
        ]

    def get_market_index_and_type(
        self, name: str
    ) -> Union[Tuple[int, MarketType], None]:
        """
        Returns the market index and type for a given market name \n
        Returns `None` if the market name couldn't be matched \n
        e.g. "SOL-PERP" -> `(0, MarketType.Perp())`
        """
        name = name.upper()
        for perp_market_account in self.get_perp_market_accounts():
            if decode_name(perp_market_account.name).upper() == name:
                return (perp_market_account.market_index, MarketType.Perp())

        for spot_market_account in self.get_spot_market_accounts():
            if decode_name(spot_market_account.name).upper() == name:
                return (spot_market_account.market_index, MarketType.Spot())

        return None  # explicitly return None if no match is found

    def get_update_user_margin_trading_enabled_ix(
        self,
        margin_trading_enabled: bool,
        sub_account_id: Optional[int] = None,
    ) -> Instruction:
        sub_account_id = self.get_sub_account_id_for_ix(sub_account_id)

        remaining_accounts = self.get_remaining_accounts(
            user_accounts=[self.get_user_account(sub_account_id)],
        )

        return self.program.instruction["update_user_margin_trading_enabled"](
            sub_account_id,
            margin_trading_enabled,
            ctx=Context(
                accounts={
                    "user": self.get_user_account_public_key(sub_account_id),
                    "authority": self.wallet.payer.pubkey(),
                },
                remaining_accounts=remaining_accounts,
            ),
        )

    async def update_user_margin_trading_enabled(
        self, margin_trading_enabled: bool, sub_account_id: Optional[int] = None
    ):
        """Toggles margin trading for a user

        Args:
            sub_account_id (int, optional): subaccount id. Defaults to 0.

        Returns:
            str: tx sig
        """
        await self.add_user(sub_account_id)

        tx_sig = await self.send_ixs(
            [
                self.get_update_user_margin_trading_enabled_ix(
                    margin_trading_enabled=margin_trading_enabled,
                    sub_account_id=sub_account_id,
                )
            ]
        ).tx_sig
        return tx_sig

    async def update_prelaunch_oracle(
        self,
        market_index: int,
    ):
        return (
            await self.send_ixs(
                self.get_update_prelaunch_oracle_ix(
                    market_index,
                ),
            )
        ).tx_sig

    def get_update_prelaunch_oracle_ix(self, market_index: int):
        perp_market = self.get_perp_market_account(market_index)

        if not is_variant(perp_market.amm.oracle_source, "Prelaunch"):
            raise ValueError(f"wrong oracle source: {perp_market.amm.oracle_source}")

        return self.program.instruction["update_prelaunch_oracle"](
            ctx=Context(
                accounts={
                    "state": self.get_state_public_key(),
                    "perp_market": perp_market.pubkey,
                    "oracle": perp_market.amm.oracle,
                }
            )
        )

    async def init_sequence(self, subaccount: int = 0) -> Signature:
        try:
            sig = (await self.send_ixs([self.get_sequence_init_ix(subaccount)])).tx_sig
            self.sequence_initialized_by_subaccount[subaccount] = True
            return sig
        except Exception as e:
            print(f"WARNING: failed to initialize sequence: {e}")

    def get_sequence_init_ix(self, subaccount: int = 0) -> Instruction:
        if self.enforce_tx_sequencing is False:
            raise ValueError("tx sequencing is disabled")
        return self.sequence_enforcer_program.instruction["initialize"](
            self.sequence_bump_by_subaccount[subaccount],
            str(subaccount),
            ctx=Context(
                accounts={
                    "sequence_account": self.sequence_address_by_subaccount[subaccount],
                    "authority": self.wallet.payer.pubkey(),
                    "system_program": ID,
                }
            ),
        )

    async def reset_sequence_number(
        self, sequence_number: int = 0, subaccount: int = 0
    ) -> Signature:
        try:
            ix = self.get_reset_sequence_number_ix(sequence_number)
            self.resetting_sequence = True
            sig = (await self.send_ixs(ix)).tx_sig
            self.resetting_sequence = False
            self.sequence_number_by_subaccount[subaccount] = sequence_number
            return sig
        except Exception as e:
            print(f"WARNING: failed to reset sequence number: {e}")

    def get_reset_sequence_number_ix(
        self, sequence_number: int, subaccount: int = 0
    ) -> Instruction:
        if self.enforce_tx_sequencing is False:
            raise ValueError("tx sequencing is disabled")
        return self.sequence_enforcer_program.instruction["reset_sequence_number"](
            sequence_number,
            ctx=Context(
                accounts={
                    "sequence_account": self.sequence_address_by_subaccount[subaccount],
                    "authority": self.wallet.payer.pubkey(),
                }
            ),
        )

    def get_check_and_set_sequence_number_ix(
        self, sequence_number: Optional[int] = None, subaccount: int = 0
    ):
        if self.enforce_tx_sequencing is False:
            raise ValueError("tx sequencing is disabled")
        sequence_number = (
            sequence_number or self.sequence_number_by_subaccount[subaccount]
        )

        if (
            sequence_number < self.sequence_number_by_subaccount[subaccount] - 1
        ):  # we increment after creating the ix, so we check - 1
            print(
                f"WARNING: sequence number {sequence_number} < last used {self.sequence_number_by_subaccount[subaccount] - 1}"
            )

        ix = self.sequence_enforcer_program.instruction[
            "check_and_set_sequence_number"
        ](
            sequence_number,
            ctx=Context(
                accounts={
                    "sequence_account": self.sequence_address_by_subaccount[subaccount],
                    "authority": self.wallet.payer.pubkey(),
                }
            ),
        )

        self.sequence_number_by_subaccount[subaccount] += 1
        return ix

    async def load_sequence_info(self):
        for subaccount in self.sub_account_ids:
            address, bump = get_sequencer_public_key_and_bump(
                self.sequence_enforcer_pid, self.wallet.payer.pubkey(), subaccount
            )
            try:
                sequence_account_raw = await self.sequence_enforcer_program.account[
                    "SequenceAccount"
                ].fetch(address)
            except anchorpy.error.AccountDoesNotExistError as e:
                self.sequence_address_by_subaccount[subaccount] = address
                self.sequence_number_by_subaccount[subaccount] = 1
                self.sequence_bump_by_subaccount[subaccount] = bump
                self.sequence_initialized_by_subaccount[subaccount] = False
                continue
            sequence_account = cast(SequenceAccount, sequence_account_raw)
            self.sequence_number_by_subaccount[subaccount] = (
                sequence_account.sequence_num + 1
            )
            self.sequence_bump_by_subaccount[subaccount] = bump
            self.sequence_initialized_by_subaccount[subaccount] = True
            self.sequence_address_by_subaccount[subaccount] = address<|MERGE_RESOLUTION|>--- conflicted
+++ resolved
@@ -92,11 +92,8 @@
         sub_account_ids: Optional[list[int]] = None,
         market_lookup_table: Optional[Pubkey] = None,
         jito_params: Optional[JitoParams] = None,
-<<<<<<< HEAD
         tx_sender_blockhash_commitment: Optional[Commitment] = None,
-=======
         enforce_tx_sequencing: bool = False,
->>>>>>> 8833d1d3
     ):
         """Initializes the drift client object
 
