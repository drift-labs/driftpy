from deprecated import deprecated
from solders.pubkey import Pubkey
from solders.keypair import Keypair
from solana.transaction import Transaction
from solders.transaction import VersionedTransaction
from solders.transaction import TransactionVersion, Legacy
from solders.message import MessageV0
from solders.instruction import Instruction
from solders.system_program import ID
from solders.sysvar import RENT
from solders.address_lookup_table_account import AddressLookupTableAccount
from solana.rpc.async_api import AsyncClient
from solana.rpc.types import TxOpts
from solana.rpc.commitment import Processed
from solana.transaction import AccountMeta
from solders.compute_budget import set_compute_unit_limit, set_compute_unit_price
from spl.token.constants import TOKEN_PROGRAM_ID
from spl.token.instructions import get_associated_token_address
from anchorpy import Program, Context, Idl, Provider, Wallet
from pathlib import Path

import driftpy
from driftpy.account_subscription_config import AccountSubscriptionConfig
from driftpy.address_lookup_table import get_address_lookup_table
from driftpy.constants import BASE_PRECISION, PRICE_PRECISION
from driftpy.constants.numeric_constants import (
    QUOTE_SPOT_MARKET_INDEX,
)
from driftpy.drift_user import DriftUser
from driftpy.accounts import *

from driftpy.constants.config import DriftEnv, DRIFT_PROGRAM_ID, configs

from typing import Union, Optional, List
from driftpy.math.perp_position import is_available
from driftpy.math.spot_position import is_spot_position_available
from driftpy.math.spot_market import cast_to_spot_precision
from driftpy.name import encode_name

DEFAULT_USER_NAME = "Main Account"

DEFAULT_TX_OPTIONS = TxOpts(skip_confirmation=False, preflight_commitment=Processed)


class DriftClient:
    """This class is the main way to interact with Drift Protocol including
    depositing, opening new positions, closing positions, placing orders, etc.
    """

    def __init__(
        self,
        connection: AsyncClient,
        wallet: Union[Keypair, Wallet],
        env: DriftEnv = "mainnet",
        program_id: Optional[Pubkey] = DRIFT_PROGRAM_ID,
        opts: TxOpts = DEFAULT_TX_OPTIONS,
        authority: Pubkey = None,
        account_subscription: Optional[
            AccountSubscriptionConfig
        ] = AccountSubscriptionConfig.default(),
        tx_params: Optional[TxParams] = None,
        tx_version: Optional[TransactionVersion] = None,
        active_sub_account_id: Optional[int] = None,
        sub_account_ids: Optional[list[int]] = None,
        market_lookup_table: Optional[Pubkey] = None,
    ):
        """Initializes the drift client object -- likely want to use the .from_config method instead of this one

        Args:
            program (Program): Drift anchor program (see from_config on how to initialize it)
            authority (Keypair, optional): Authority of all txs - if None will default to the Anchor Provider.Wallet Keypair.
        """
        self.connection = connection

        file = Path(str(driftpy.__path__[0]) + "/idl/drift.json")
        with file.open() as f:
            raw = file.read_text()
        idl = Idl.from_json(raw)

        provider = Provider(connection, wallet, opts)
        self.program_id = program_id
        self.program = Program(
            idl,
            self.program_id,
            provider,
        )

        if isinstance(wallet, Keypair):
            wallet = Wallet(wallet)

        if authority is None:
            authority = wallet.public_key

        self.wallet = wallet
        self.authority = authority

        self.active_sub_account_id = (
            active_sub_account_id if active_sub_account_id is not None else 0
        )
        self.sub_account_ids = (
            sub_account_ids
            if sub_account_ids is not None
            else [self.active_sub_account_id]
        )
        self.users = {}

        self.account_subscriber = account_subscription.get_drift_client_subscriber(
            self.program
        )
        self.account_subscription_config = account_subscription

        self.market_lookup_table = (
            market_lookup_table
            if market_lookup_table is not None
            else configs[env].market_lookup_table
        )
        self.market_lookup_table_account: Optional[AddressLookupTableAccount] = None

        if tx_params is None:
            tx_params = TxParams(600_000, 0)

        self.tx_params = tx_params

        self.tx_version = tx_version if tx_version is not None else Legacy

    async def subscribe(self):
        await self.account_subscriber.subscribe()
        for sub_account_id in self.sub_account_ids:
            await self.add_user(sub_account_id)

    async def add_user(self, sub_account_id: int):
        if sub_account_id in self.users:
            return

        user = DriftUser(
            drift_client=self,
            authority=self.authority,
            sub_account_id=sub_account_id,
            account_subscription=self.account_subscription_config,
        )
        await user.subscribe()
        self.users[sub_account_id] = user

    def unsubscribe(self):
        self.account_subscriber.unsubscribe()

    def get_user(self, sub_account_id=None) -> DriftUser:
        sub_account_id = (
            sub_account_id if sub_account_id is not None else self.active_sub_account_id
        )
        if sub_account_id not in self.users:
            raise KeyError(f"No sub account id {sub_account_id} found")

        return self.users[sub_account_id]

    def get_user_account(self, sub_account_id=0) -> UserAccount:
        return self.get_user(sub_account_id).get_user_account()

    def switch_active_user(self, sub_account_id: int):
        self.active_sub_account_id = sub_account_id

    def get_state_public_key(self):
        return get_state_public_key(self.program_id)

    def get_user_account_public_key(self, sub_account_id=0) -> Pubkey:
        return get_user_account_public_key(
            self.program_id, self.authority, sub_account_id
        )

    def get_user_stats_public_key(self):
        return get_user_stats_account_public_key(self.program_id, self.authority)

    def get_associated_token_account_public_key(self, market_index: int) -> Pubkey:
        spot_market = self.get_spot_market_account(market_index)
        mint = spot_market.mint
        return get_associated_token_address(self.wallet.public_key, mint)

    def get_state_account(self) -> Optional[StateAccount]:
        state_and_slot = self.account_subscriber.get_state_account_and_slot()
        return getattr(state_and_slot, "data", None)

    def get_perp_market_account(self, market_index: int) -> Optional[PerpMarketAccount]:
        perp_market_and_slot = self.account_subscriber.get_perp_market_and_slot(
            market_index
        )
        return getattr(perp_market_and_slot, "data", None)

    def get_spot_market_account(self, market_index: int) -> Optional[SpotMarketAccount]:
        spot_market_and_slot = self.account_subscriber.get_spot_market_and_slot(
            market_index
        )
        return getattr(spot_market_and_slot, "data", None)

    def get_oracle_price_data(self, oracle: Pubkey) -> Optional[OraclePriceData]:
<<<<<<< HEAD
        oracle_price_data_and_slot = (
            self.account_subscriber.get_oracle_price_data_and_slot(oracle)
=======
        oracle_price_data_and_slot = self.account_subscriber.get_oracle_price_data_and_slot(
            oracle
>>>>>>> 123fb5fc
        )
        return getattr(oracle_price_data_and_slot, "data", None)

    def get_oracle_price_data_for_perp_market(
        self, market_index: int
    ) -> Optional[OraclePriceData]:
        oracle = self.get_perp_market_account(market_index).amm.oracle
        return self.get_oracle_price_data(oracle)

    def get_oracle_price_data_for_spot_market(
        self, market_index: int
    ) -> Optional[OraclePriceData]:
        oracle = self.get_spot_market_account(market_index).oracle
        return self.get_oracle_price_data(oracle)

    def convert_to_spot_precision(self, amount: Union[int, float], market_index) -> int:
        spot_market = self.get_spot_market_account(market_index)
        return cast_to_spot_precision(amount, spot_market)

    def convert_to_perp_precision(self, amount: Union[int, float]) -> int:
        return int(amount * BASE_PRECISION)

    def convert_to_price_precision(self, amount: Union[int, float]) -> int:
        return int(amount * PRICE_PRECISION)

    async def fetch_market_lookup_table(self) -> AddressLookupTableAccount:
        if self.market_lookup_table_account is not None:
            return self.market_lookup_table_account

        self.market_lookup_table_account = await get_address_lookup_table(
            self.connection, self.market_lookup_table
        )
        return self.market_lookup_table_account

    async def send_ixs(
        self,
        ixs: Union[Instruction, list[Instruction]],
        signers=None,
        lookup_tables: list[AddressLookupTableAccount] = None,
    ):
        if isinstance(ixs, Instruction):
            ixs = [ixs]

        if self.tx_params.compute_units is not None:
            ixs.insert(0, set_compute_unit_limit(self.tx_params.compute_units))

        if self.tx_params.compute_units_price is not None:
            ixs.insert(1, set_compute_unit_price(self.tx_params.compute_units_price))

        latest_blockhash = (
            await self.program.provider.connection.get_latest_blockhash()
        ).value.blockhash

        if self.tx_version == Legacy:
            tx = Transaction(
                instructions=ixs,
                recent_blockhash=latest_blockhash,
                fee_payer=self.wallet.public_key,
            )

            tx.sign_partial(self.wallet.payer)

            if signers is not None:
                [tx.sign_partial(signer) for signer in signers]
        elif self.tx_version == 0:
            if lookup_tables is None:
                lookup_tables = [await self.fetch_market_lookup_table()]
            msg = MessageV0.try_compile(
                self.wallet.public_key, ixs, lookup_tables, latest_blockhash
            )
            tx = VersionedTransaction(msg, [self.wallet.payer])
        else:
            raise NotImplementedError("unknown tx version", self.tx_version)

        return await self.program.provider.send(tx)

    def get_remaining_accounts(
        self,
        user_accounts: list[UserAccount] = (),
        writable_perp_market_indexes: list[int] = (),
        writable_spot_market_indexes: list[int] = (),
        readable_spot_market_indexes: list[int] = (),
        readable_perp_market_indexes: list[int] = (),
    ):
        (
            oracle_map,
            spot_market_map,
            perp_market_map,
        ) = self.get_remaining_accounts_for_users(user_accounts)

        for perp_market_index in readable_perp_market_indexes:
            self.add_perp_market_to_remaining_account_maps(
                perp_market_index, False, oracle_map, spot_market_map, perp_market_map
            )

        for spot_market_index in readable_spot_market_indexes:
            self.add_spot_market_to_remaining_account_maps(
                spot_market_index, False, oracle_map, spot_market_map
            )

        for perp_market_index in writable_perp_market_indexes:
            self.add_perp_market_to_remaining_account_maps(
                perp_market_index, True, oracle_map, spot_market_map, perp_market_map
            )

        for spot_market_index in writable_spot_market_indexes:
            self.add_spot_market_to_remaining_account_maps(
                spot_market_index, True, oracle_map, spot_market_map
            )

        remaining_accounts = [
            *oracle_map.values(),
            *spot_market_map.values(),
            *perp_market_map.values(),
        ]

        return remaining_accounts

    def add_perp_market_to_remaining_account_maps(
        self,
        market_index: int,
        writable: bool,
        oracle_account_map: dict[str, AccountMeta],
        spot_market_account_map: dict[int, AccountMeta],
        perp_market_account_map: dict[int, AccountMeta],
    ) -> None:
        perp_market_account = self.get_perp_market_account(market_index)

        perp_market_account_map[market_index] = AccountMeta(
            pubkey=perp_market_account.pubkey, is_signer=False, is_writable=writable
        )

        oracle_account_map[str(perp_market_account.amm.oracle)] = AccountMeta(
            pubkey=perp_market_account.amm.oracle, is_signer=False, is_writable=False
        )

        self.add_spot_market_to_remaining_account_maps(
            perp_market_account.quote_spot_market_index,
            False,
            oracle_account_map,
            spot_market_account_map,
        )

    def add_spot_market_to_remaining_account_maps(
        self,
        market_index: int,
        writable: bool,
        oracle_account_map: dict[str, AccountMeta],
        spot_market_account_map: dict[int, AccountMeta],
    ) -> None:
        spot_market_account = self.get_spot_market_account(market_index)

        spot_market_account_map[market_index] = AccountMeta(
            pubkey=spot_market_account.pubkey, is_signer=False, is_writable=writable
        )

        if spot_market_account.oracle != Pubkey.default():
            oracle_account_map[str(spot_market_account.oracle)] = AccountMeta(
                pubkey=spot_market_account.oracle, is_signer=False, is_writable=False
            )

    def get_remaining_accounts_for_users(
        self, user_accounts: list[UserAccount]
    ) -> (dict[str, AccountMeta], dict[int, AccountMeta], dict[int, AccountMeta]):
        oracle_map = {}
        spot_market_map = {}
        perp_market_map = {}

        for user_account in user_accounts:
            for spot_position in user_account.spot_positions:
                if not is_spot_position_available(spot_position):
                    self.add_spot_market_to_remaining_account_maps(
                        spot_position.market_index, False, oracle_map, spot_market_map
                    )

                if spot_position.open_asks != 0 or spot_position.open_bids != 0:
                    self.add_spot_market_to_remaining_account_maps(
                        QUOTE_SPOT_MARKET_INDEX, False, oracle_map, spot_market_map
                    )

            for position in user_account.perp_positions:
                if not is_available(position):
                    self.add_perp_market_to_remaining_account_maps(
                        position.market_index,
                        False,
                        oracle_map,
                        spot_market_map,
                        perp_market_map,
                    )

        return oracle_map, spot_market_map, perp_market_map

    async def initialize_user(
        self,
        sub_account_id: int = 0,
        name: str = None,
        referrer_info: ReferrerInfo = None,
    ):
        """intializes a drift user

        Args:
            sub_account_id (int, optional): subaccount id to initialize. Defaults to 0.

        Returns:
            str: tx signature
        """
        ixs = []
        if sub_account_id == 0:
            ixs.append(self.get_initialize_user_stats())
            if name is None:
                name = DEFAULT_USER_NAME

        if name is None:
            name = "Subaccount " + str(sub_account_id + 1)

        ix = self.get_initialize_user_instructions(sub_account_id, name, referrer_info)
        ixs.append(ix)
        return await self.send_ixs(ixs)

    def get_initialize_user_stats(
        self,
    ):
        state_public_key = self.get_state_public_key()
        user_stats_public_key = self.get_user_stats_public_key()

        return self.program.instruction["initialize_user_stats"](
            ctx=Context(
                accounts={
                    "user_stats": user_stats_public_key,
                    "state": state_public_key,
                    "authority": self.authority,
                    "payer": self.authority,
                    "rent": RENT,
                    "system_program": ID,
                },
            ),
        )

    def get_initialize_user_instructions(
        self,
        sub_account_id: int = 0,
        name: str = DEFAULT_USER_NAME,
        referrer_info: ReferrerInfo = None,
    ) -> Instruction:
        user_public_key = self.get_user_account_public_key(sub_account_id)
        state_public_key = self.get_state_public_key()
        user_stats_public_key = self.get_user_stats_public_key()

        encoded_name = encode_name(name)

        remaining_accounts = []
        if referrer_info is not None:
            remaining_accounts.append(
                AccountMeta(referrer_info.referrer, is_writable=True, is_signer=False)
            )
            remaining_accounts.append(
                AccountMeta(
                    referrer_info.referrer_stats, is_writable=True, is_signer=False
                )
            )

        initialize_user_account_ix = self.program.instruction["initialize_user"](
            sub_account_id,
            encoded_name,
            ctx=Context(
                accounts={
                    "user": user_public_key,
                    "user_stats": user_stats_public_key,
                    "state": state_public_key,
                    "authority": self.authority,
                    "payer": self.authority,
                    "rent": RENT,
                    "system_program": ID,
                },
                remaining_accounts=remaining_accounts,
            ),
        )
        return initialize_user_account_ix

    async def deposit(
        self,
        amount: int,
        spot_market_index: int,
        user_token_account: Pubkey = None,
        sub_account_id: int = 0,
        reduce_only=False,
        user_initialized=True,
    ):
        """deposits collateral into protocol

        Args:
            amount (int): amount to deposit
            spot_market_index (int):
            user_token_account (Pubkey):
            sub_account_id (int, optional): subaccount to deposit into. Defaults to 0.
            reduce_only (bool, optional): paying back borrow vs depositing new assets. Defaults to False.
            user_initialized (bool, optional): if need to initialize user account too set this to False. Defaults to True.

        Returns:
            str: sig
        """
        return await self.send_ixs(
            [
                self.get_deposit_collateral_ix(
                    amount,
                    spot_market_index,
                    user_token_account,
                    sub_account_id,
                    reduce_only,
                    user_initialized,
                )
            ]
        )

    def get_deposit_collateral_ix(
        self,
        amount: int,
        spot_market_index: int,
        user_token_account: Pubkey = None,
        sub_account_id: int = 0,
        reduce_only=False,
        user_initialized=True,
    ) -> Instruction:
        if user_initialized:
            remaining_accounts = self.get_remaining_accounts(
                writable_spot_market_indexes=[spot_market_index],
                user_accounts=[self.get_user_account(sub_account_id)],
            )
        else:
            raise Exception("not implemented...")

        user_token_account = (
            user_token_account
            if user_token_account is not None
            else self.get_associated_token_account_public_key(spot_market_index)
        )

        spot_market_pk = get_spot_market_public_key(self.program_id, spot_market_index)
        spot_vault_public_key = get_spot_market_vault_public_key(
            self.program_id, spot_market_index
        )
        user_account_public_key = get_user_account_public_key(
            self.program_id, self.authority, sub_account_id
        )
        return self.program.instruction["deposit"](
            spot_market_index,
            amount,
            reduce_only,
            ctx=Context(
                accounts={
                    "state": self.get_state_public_key(),
                    "spot_market": spot_market_pk,
                    "spot_market_vault": spot_vault_public_key,
                    "user": user_account_public_key,
                    "user_stats": self.get_user_stats_public_key(),
                    "user_token_account": user_token_account,
                    "authority": self.authority,
                    "token_program": TOKEN_PROGRAM_ID,
                },
                remaining_accounts=remaining_accounts,
            ),
        )

    async def withdraw(
        self,
        amount: int,
        market_index: int,
        user_token_account: Pubkey,
        reduce_only: bool = False,
        sub_account_id: int = 0,
    ):
        """withdraws from drift protocol (can also allow borrowing)

        Args:
            amount (int): amount to withdraw
            market_index (int):
            user_token_account (Pubkey): ata of the account to withdraw to
            reduce_only (bool, optional): if True will only withdraw existing funds else if False will allow taking out borrows. Defaults to False.
            sub_account_id (int, optional): subaccount. Defaults to 0.

        Returns:
            str: tx sig
        """
        return await self.send_ixs(
            [
                self.get_withdraw_collateral_ix(
                    amount,
                    market_index,
                    user_token_account,
                    reduce_only,
                    sub_account_id,
                )
            ]
        )

    def get_withdraw_collateral_ix(
        self,
        amount: int,
        market_index: int,
        user_token_account: Pubkey,
        reduce_only: bool = False,
        sub_account_id: int = 0,
    ):
        spot_market = self.get_spot_market_account(market_index)
        remaining_accounts = self.get_remaining_accounts(
            user_accounts=[self.get_user_account(sub_account_id)],
            writable_spot_market_indexes=[market_index],
        )
        dc_signer = get_drift_client_signer_public_key(self.program_id)

        return self.program.instruction["withdraw"](
            market_index,
            amount,
            reduce_only,
            ctx=Context(
                accounts={
                    "state": self.get_state_public_key(),
                    "spot_market": spot_market.pubkey,
                    "spot_market_vault": spot_market.vault,
                    "drift_signer": dc_signer,
                    "user": self.get_user_account_public_key(sub_account_id),
                    "user_stats": self.get_user_stats_public_key(),
                    "user_token_account": user_token_account,
                    "authority": self.authority,
                    "token_program": TOKEN_PROGRAM_ID,
                },
                remaining_accounts=remaining_accounts,
            ),
        )

    async def transfer_deposit(
        self,
        amount: int,
        market_index: int,
        from_sub_account_id: int,
        to_sub_account_id: int,
    ):
        return await self.send_ixs(
            [
                await self.get_transfer_deposit_ix(
                    amount,
                    market_index,
                    from_sub_account_id,
                    to_sub_account_id,
                )
            ]
        )

    async def get_transfer_deposit_ix(
        self,
        amount: int,
        market_index: int,
        from_sub_account_id: int,
        to_sub_account_id: int,
    ):
        from_user_public_key = self.get_user_account_public_key(from_sub_account_id)
        to_user_public_key = self.get_user_account_public_key(to_sub_account_id)

        if from_sub_account_id not in self.users:
            from_user_account = await self.program.account["User"].fetch(
                from_user_public_key
            )
        else:
            from_user_account = self.get_user_account(from_sub_account_id)

        if to_sub_account_id not in self.users:
            to_user_account = await self.program.account["User"].fetch(
                to_user_public_key
            )
        else:
            to_user_account = self.get_user_account(to_sub_account_id)

        remaining_accounts = self.get_remaining_accounts(
            writable_spot_market_indexes=[
                market_index,
            ],
            user_accounts=[from_user_account, to_user_account],
        )

        ix = self.program.instruction["transfer_deposit"](
            market_index,
            amount,
            ctx=Context(
                accounts={
                    "state": self.get_state_public_key(),
                    "user_stats": self.get_user_stats_public_key(),
                    "from_user": from_user_public_key,
                    "to_user": to_user_public_key,
                    "authority": self.wallet.public_key,
                    "spot_market_vault": self.get_spot_market_account(
                        market_index
                    ).vault,
                },
                remaining_accounts=remaining_accounts,
            ),
        )

        return ix

    async def place_spot_order(
        self,
        order_params: OrderParams,
        sub_account_id: int = 0,
    ):
        return await self.send_ixs(
            [
                self.get_place_spot_order_ix(order_params, sub_account_id),
            ]
        )

    def get_place_spot_order_ix(
        self,
        order_params: OrderParams,
        sub_account_id: int = 0,
    ):
        order_params.set_spot()
        user_account_public_key = self.get_user_account_public_key(sub_account_id)

        remaining_accounts = self.get_remaining_accounts(
            readable_spot_market_indexes=[
                QUOTE_SPOT_MARKET_INDEX,
                order_params.market_index,
            ],
            user_accounts=[self.get_user_account(sub_account_id)],
        )

        ix = self.program.instruction["place_spot_order"](
            order_params,
            ctx=Context(
                accounts={
                    "state": self.get_state_public_key(),
                    "user": user_account_public_key,
                    "authority": self.wallet.public_key,
                },
                remaining_accounts=remaining_accounts,
            ),
        )

        return ix

    async def place_perp_order(
        self,
        order_params: OrderParams,
        sub_account_id: int = 0,
    ):
        return await self.send_ixs(
            [
                self.get_place_perp_order_ix(order_params, sub_account_id),
            ]
        )

    def get_place_perp_order_ix(
        self,
        order_params: OrderParams,
        sub_account_id: int = 0,
    ):
        order_params.set_perp()
        user_account_public_key = self.get_user_account_public_key(sub_account_id)
        user_stats_public_key = self.get_user_stats_public_key()
        remaining_accounts = self.get_remaining_accounts(
            readable_perp_market_indexes=[order_params.market_index],
            user_accounts=[self.get_user_account(sub_account_id)],
        )

        ix = self.program.instruction["place_perp_order"](
            order_params,
            ctx=Context(
                accounts={
                    "state": self.get_state_public_key(),
                    "user": user_account_public_key,
                    "userStats": user_stats_public_key,
                    "authority": self.wallet.public_key,
                },
                remaining_accounts=remaining_accounts,
            ),
        )

        return ix

    async def place_orders(
        self,
        order_params: List[OrderParams],
        sub_account_id: int = 0,
    ):
        return await self.send_ixs(
            [
                self.get_place_orders_ix(order_params, sub_account_id),
            ]
        )

    def get_place_orders_ix(
        self,
        order_params: List[OrderParams],
        sub_account_id: int = 0,
    ):
        user_account_public_key = self.get_user_account_public_key(sub_account_id)
        user_stats_public_key = self.get_user_stats_public_key()

        readable_perp_market_indexes = []
        readable_spot_market_indexes = []
        for order_param in order_params:
            order_param.check_market_type()

            if "PERP" in str(order_param.market_type):
                readable_perp_market_indexes.append(order_param.market_index)
            else:
                if len(readable_spot_market_indexes) == 0:
                    readable_spot_market_indexes.append(QUOTE_SPOT_MARKET_INDEX)

                readable_spot_market_indexes.append(order_param.market_index)

        remaining_accounts = self.get_remaining_accounts(
            readable_perp_market_indexes=readable_perp_market_indexes,
            readable_spot_market_indexes=readable_spot_market_indexes,
            user_accounts=[self.get_user_account(sub_account_id)],
        )

        ix = self.program.instruction["place_orders"](
            order_params,
            ctx=Context(
                accounts={
                    "state": self.get_state_public_key(),
                    "user": user_account_public_key,
                    "userStats": user_stats_public_key,
                    "authority": self.wallet.public_key,
                },
                remaining_accounts=remaining_accounts,
            ),
        )

        return ix

    async def cancel_order(
        self,
        order_id: Optional[int] = None,
        sub_account_id: int = 0,
    ):
        """cancel specific order (if order_id=None will be most recent order)

        Args:
            order_id (Optional[int], optional): Defaults to None.
            sub_account_id (int, optional): subaccount id which contains order. Defaults to 0.

        Returns:
            str: tx sig
        """
        return await self.send_ixs(
            self.get_cancel_order_ix(order_id, sub_account_id),
        )

    def get_cancel_order_ix(
        self, order_id: Optional[int] = None, sub_account_id: int = 0
    ):
        remaining_accounts = self.get_remaining_accounts(
            user_accounts=[self.get_user_account(sub_account_id)]
        )

        return self.program.instruction["cancel_order"](
            order_id,
            ctx=Context(
                accounts={
                    "state": self.get_state_public_key(),
                    "user": self.get_user_account_public_key(sub_account_id),
                    "authority": self.authority,
                },
                remaining_accounts=remaining_accounts,
            ),
        )

    async def cancel_order_by_user_id(
        self,
        user_order_id: int,
        sub_account_id: int = 0,
    ):
        return await self.send_ixs(
            self.get_cancel_order_by_user_id_ix(user_order_id, sub_account_id),
        )

    def get_cancel_order_by_user_id_ix(
        self, user_order_id: int, sub_account_id: int = 0
    ):
        remaining_accounts = self.get_remaining_accounts(
            user_accounts=[self.get_user_account(sub_account_id)]
        )

        return self.program.instruction["cancel_order_by_user_id"](
            user_order_id,
            ctx=Context(
                accounts={
                    "state": self.get_state_public_key(),
                    "user": self.get_user_account_public_key(sub_account_id),
                    "authority": self.authority,
                },
                remaining_accounts=remaining_accounts,
            ),
        )

    async def cancel_orders(
        self,
        market_type: MarketType = None,
        market_index: int = None,
        direction: PositionDirection = None,
        sub_account_id: int = 0,
    ):
        """cancel all existing orders on the book

        Args:
            market_type (MarketType, optional): only cancel orders for single market, used with market_index
            market_index (int, optional): only cancel orders for single market, used with market_type
            direction: (PositionDirection, optional): only cancel bids or asks
            sub_account_id (int, optional): subaccount id. Defaults to 0.

        Returns:
            str: tx sig
        """
        return await self.send_ixs(
            self.get_cancel_orders_ix(
                market_type, market_index, direction, sub_account_id
            )
        )

    def get_cancel_orders_ix(
        self,
        market_type: MarketType = None,
        market_index: int = None,
        direction: PositionDirection = None,
        sub_account_id: int = 0,
    ):
        remaining_accounts = self.get_remaining_accounts(
            user_accounts=[self.get_user_account(sub_account_id)]
        )

        return self.program.instruction["cancel_orders"](
            market_type,
            market_index,
            direction,
            ctx=Context(
                accounts={
                    "state": self.get_state_public_key(),
                    "user": self.get_user_account_public_key(sub_account_id),
                    "authority": self.authority,
                },
                remaining_accounts=remaining_accounts,
            ),
        )

    async def cancel_and_place_orders(
        self,
        cancel_params: (
            Optional[MarketType],
            Optional[int],
            Optional[PositionDirection],
        ),
        place_order_params: List[OrderParams],
        sub_account_id: int = 0,
    ):
        return await self.send_ixs(
            self.get_cancel_and_place_orders_ix(
                cancel_params, place_order_params, sub_account_id
            ),
        )

    def get_cancel_and_place_orders_ix(
        self,
        cancel_params: (
            Optional[MarketType],
            Optional[int],
            Optional[PositionDirection],
        ),
        place_order_params: List[OrderParams],
        sub_account_id: int = 0,
    ):
        market_type, market_index, direction = cancel_params

        cancel_orders_ix = self.get_cancel_orders_ix(
            market_type, market_index, direction, sub_account_id
        )
        place_orders_ix = self.get_place_orders_ix(place_order_params, sub_account_id)
        return [cancel_orders_ix, place_orders_ix]

    async def modify_order(
        self,
        order_id: int,
        modify_order_params: ModifyOrderParams,
        sub_account_id: int = 0,
    ):
        return await self.send_ixs(
            [self.get_modify_order_ix(order_id, modify_order_params, sub_account_id)],
        )

    def get_modify_order_ix(
        self,
        order_id: int,
        modify_order_params: ModifyOrderParams,
        sub_account_id: int = 0,
    ):
        remaining_accounts = self.get_remaining_accounts(
            user_accounts=[self.get_user_account(sub_account_id)],
        )

        return self.program.instruction["modify_order"](
            order_id,
            modify_order_params,
            ctx=Context(
                accounts={
                    "state": self.get_state_public_key(),
                    "user": self.get_user_account_public_key(sub_account_id),
                    "authority": self.authority,
                },
                remaining_accounts=remaining_accounts,
            ),
        )

    async def modify_order_by_user_id(
        self,
        user_order_id: int,
        modify_order_params: ModifyOrderParams,
        sub_account_id: int = 0,
    ):
        return await self.send_ixs(
            [
                self.get_modify_order_by_user_id_ix(
                    user_order_id, modify_order_params, sub_account_id
                )
            ],
        )

    def get_modify_order_by_user_id_ix(
        self,
        user_order_id: int,
        modify_order_params: ModifyOrderParams,
        sub_account_id: int = 0,
    ):
        remaining_accounts = self.get_remaining_accounts(
            user_accounts=[self.get_user_account(sub_account_id)],
        )

        return self.program.instruction["modify_order_by_user_id"](
            user_order_id,
            modify_order_params,
            ctx=Context(
                accounts={
                    "state": self.get_state_public_key(),
                    "user": self.get_user_account_public_key(sub_account_id),
                    "authority": self.authority,
                },
                remaining_accounts=remaining_accounts,
            ),
        )

    async def place_and_take_perp_order(
        self,
        order_params: OrderParams,
        maker_info: MakerInfo = None,
        sub_account_id: int = 0,
    ):
        return await self.send_ixs(
            [
                self.get_place_and_take_perp_order_ix(
                    order_params, maker_info, sub_account_id
                ),
            ]
        )

    def get_place_and_take_perp_order_ix(
        self,
        order_params: OrderParams,
        maker_info: MakerInfo = None,
        sub_account_id: int = 0,
    ):
        order_params.set_perp()

        user_account_public_key = self.get_user_account_public_key(sub_account_id)

        remaining_accounts = self.get_remaining_accounts(
            writable_perp_market_indexes=[order_params.market_index],
            user_accounts=[self.get_user_account(sub_account_id)],
        )

        maker_order_id = None
        if maker_info is not None:
            maker_order_id = maker_info.order.order_id
            remaining_accounts.append(
                AccountMeta(pubkey=maker_info.maker, is_signer=False, is_writable=True)
            )

        return self.program.instruction["place_and_take_perp_order"](
            order_params,
            maker_order_id,
            ctx=Context(
                accounts={
                    "state": self.get_state_public_key(),
                    "user": user_account_public_key,
                    "user_stats": self.get_user_stats_public_key(),
                    "authority": self.authority,
                },
                remaining_accounts=remaining_accounts,
            ),
        )

    async def add_liquidity(
        self, amount: int, market_index: int, sub_account_id: int = 0
    ):
        """mint LP tokens and add liquidity to the DAMM

        Args:
            amount (int): amount of lp tokens to mint
            market_index (int): market you want to lp in
            sub_account_id (int, optional): subaccount id. Defaults to 0.

        Returns:
            str: tx sig
        """
        return await self.send_ixs(
            [self.get_add_liquidity_ix(amount, market_index, sub_account_id)]
        )

    def get_add_liquidity_ix(
        self, amount: int, market_index: int, sub_account_id: int = 0
    ):
        remaining_accounts = self.get_remaining_accounts(
            writable_perp_market_indexes=[market_index],
            user_accounts=[self.get_user_account(sub_account_id)],
        )
        user_account_public_key = get_user_account_public_key(
            self.program_id, self.authority, sub_account_id
        )

        return self.program.instruction["add_perp_lp_shares"](
            amount,
            market_index,
            ctx=Context(
                accounts={
                    "state": self.get_state_public_key(),
                    "user": user_account_public_key,
                    "authority": self.authority,
                },
                remaining_accounts=remaining_accounts,
            ),
        )

    async def remove_liquidity(
        self, amount: int, market_index: int, sub_account_id: int = 0
    ):
        """burns LP tokens and removes liquidity to the DAMM

        Args:
            amount (int): amount of lp tokens to burn
            market_index (int):
            sub_account_id (int, optional): subaccount id. Defaults to 0.

        Returns:
            str: tx sig
        """
        return await self.send_ixs(
            [self.get_remove_liquidity_ix(amount, market_index, sub_account_id)]
        )

    def get_remove_liquidity_ix(
        self, amount: int, market_index: int, sub_account_id: int = 0
    ):
        remaining_accounts = self.get_remaining_accounts(
            writable_perp_market_indexes=[market_index],
            user_accounts=[self.get_user_account(sub_account_id)],
        )
        user_account_public_key = self.get_user_account_public_key(sub_account_id)

        return self.program.instruction["remove_perp_lp_shares"](
            amount,
            market_index,
            ctx=Context(
                accounts={
                    "state": get_state_public_key(self.program_id),
                    "user": user_account_public_key,
                    "authority": self.authority,
                },
                remaining_accounts=remaining_accounts,
            ),
        )

    async def settle_lp(
        self,
        settlee_user_account_public_key: Pubkey,
        market_index: int,
    ):
        return await self.send_ixs(
            [
                await self.get_settle_lp_ix(
                    settlee_user_account_public_key, market_index
                )
            ],
            signers=[],
        )

    async def get_settle_lp_ix(
        self,
        settlee_user_account_public_key: Pubkey,
        market_index: int,
    ):
        settlee_user_account = await self.program.account["User"].fetch(
            settlee_user_account_public_key
        )

        remaining_accounts = self.get_remaining_accounts(
            writable_perp_market_indexes=[market_index],
            user_accounts=[settlee_user_account],
        )

        return self.program.instruction["settle_lp"](
            market_index,
            ctx=Context(
                accounts={
                    "state": self.get_state_public_key(),
                    "user": settlee_user_account_public_key,
                },
                remaining_accounts=remaining_accounts,
            ),
        )

    def get_spot_position(
        self,
        market_index: int,
        sub_account_id: int = 0,
    ) -> Optional[SpotPosition]:
        return self.get_user(sub_account_id).get_spot_position(market_index)

    def get_perp_position(
        self,
        market_index: int,
        sub_account_id: int = 0,
    ) -> Optional[PerpPosition]:
        return self.get_user(sub_account_id).get_perp_position(market_index)

    async def liquidate_spot(
        self,
        user_authority: Pubkey,
        asset_market_index: int,
        liability_market_index: int,
        max_liability_transfer: int,
        user_sub_account_id: int = 0,
        liq_sub_account_id: int = 0,
    ):
        return await self.send_ixs(
            [
                await self.get_liquidate_spot_ix(
                    user_authority,
                    asset_market_index,
                    liability_market_index,
                    max_liability_transfer,
                    user_sub_account_id,
                    liq_sub_account_id,
                )
            ]
        )

    async def get_liquidate_spot_ix(
        self,
        user_authority: Pubkey,
        asset_market_index: int,
        liability_market_index: int,
        max_liability_transfer: int,
        limit_price: int = None,
        user_sub_account_id: int = 0,
        liq_sub_account_id: int = 0,
    ):
        user_pk = get_user_account_public_key(
            self.program_id, user_authority, sub_account_id=user_sub_account_id
        )
        user_stats_pk = get_user_stats_account_public_key(
            self.program_id,
            user_authority,
        )

        liq_pk = self.get_user_account_public_key(liq_sub_account_id)
        liq_stats_pk = self.get_user_stats_public_key()

        user_account = await self.program.account["User"].fetch(user_pk)
        liq_user_account = self.get_user_account(liq_sub_account_id)

        remaining_accounts = self.get_remaining_accounts(
            writable_spot_market_indexes=[liability_market_index, asset_market_index],
            user_accounts=[user_account, liq_user_account],
        )

        return self.program.instruction["liquidate_spot"](
            asset_market_index,
            liability_market_index,
            max_liability_transfer,
            limit_price,
            ctx=Context(
                accounts={
                    "state": self.get_state_public_key(),
                    "authority": self.authority,
                    "user": user_pk,
                    "user_stats": user_stats_pk,
                    "liquidator": liq_pk,
                    "liquidator_stats": liq_stats_pk,
                },
                remaining_accounts=remaining_accounts,
            ),
        )

    async def liquidate_perp(
        self,
        user_authority: Pubkey,
        market_index: int,
        max_base_asset_amount: int,
        limit_price: Optional[int] = None,
        user_sub_account_id: int = 0,
        liq_sub_account_id: int = 0,
    ):
        return await self.send_ixs(
            [
                await self.get_liquidate_perp_ix(
                    user_authority,
                    market_index,
                    max_base_asset_amount,
                    limit_price,
                    user_sub_account_id,
                    liq_sub_account_id,
                )
            ]
        )

    async def get_liquidate_perp_ix(
        self,
        user_authority: Pubkey,
        market_index: int,
        max_base_asset_amount: int,
        limit_price: Optional[int] = None,
        user_sub_account_id: int = 0,
        liq_sub_account_id: int = 0,
    ):
        user_pk = get_user_account_public_key(
            self.program_id, user_authority, user_sub_account_id
        )
        user_stats_pk = get_user_stats_account_public_key(
            self.program_id,
            user_authority,
        )

        liq_pk = self.get_user_account_public_key(liq_sub_account_id)
        liq_stats_pk = self.get_user_stats_public_key()

        user_account = await self.program.account["User"].fetch(user_pk)
        liq_user_account = self.get_user_account(liq_sub_account_id)

        remaining_accounts = self.get_remaining_accounts(
            writable_perp_market_indexes=[market_index],
            user_accounts=[user_account, liq_user_account],
        )

        return self.program.instruction["liquidate_perp"](
            market_index,
            max_base_asset_amount,
            limit_price,
            ctx=Context(
                accounts={
                    "state": self.get_state_public_key(),
                    "authority": self.authority,
                    "user": user_pk,
                    "user_stats": user_stats_pk,
                    "liquidator": liq_pk,
                    "liquidator_stats": liq_stats_pk,
                },
                remaining_accounts=remaining_accounts,
            ),
        )

    async def liquidate_perp_pnl_for_deposit(
        self,
        user_authority: Pubkey,
        perp_market_index: int,
        spot_market_index: int,
        max_pnl_transfer: int,
        user_sub_account_id: int = 0,
        liq_sub_account_id: int = 0,
    ):
        return await self.send_ixs(
            await self.get_liquidate_perp_pnl_for_deposit_ix(
                user_authority,
                perp_market_index,
                spot_market_index,
                max_pnl_transfer,
                user_sub_account_id,
                liq_sub_account_id,
            )
        )

    async def get_liquidate_perp_pnl_for_deposit_ix(
        self,
        user_authority: Pubkey,
        perp_market_index: int,
        spot_market_index: int,
        max_pnl_transfer: int,
        limit_price: int = None,
        user_sub_account_id: int = 0,
        liq_sub_account_id: int = 0,
    ):
        user_pk = get_user_account_public_key(
            self.program_id, user_authority, user_sub_account_id
        )
        user_stats_pk = get_user_stats_account_public_key(
            self.program_id,
            user_authority,
        )

        liq_pk = self.get_user_account_public_key(liq_sub_account_id)
        liq_stats_pk = self.get_user_stats_public_key()

        user_account = await self.program.account["User"].fetch(user_pk)
        liq_user_account = self.get_user_account(liq_sub_account_id)

        remaining_accounts = self.get_remaining_accounts(
            writable_perp_market_indexes=[perp_market_index],
            writable_spot_market_indexes=[spot_market_index],
            user_accounts=[user_account, liq_user_account],
        )

        result = self.program.instruction["liquidate_perp_pnl_for_deposit"](
            perp_market_index,
            spot_market_index,
            max_pnl_transfer,
            limit_price,
            ctx=Context(
                accounts={
                    "state": self.get_state_public_key(),
                    "authority": self.authority,
                    "user": user_pk,
                    "user_stats": user_stats_pk,
                    "liquidator": liq_pk,
                    "liquidator_stats": liq_stats_pk,
                },
                remaining_accounts=remaining_accounts,
            ),
        )
        return result

    async def settle_pnl(
        self,
        settlee_user_account_public_key: Pubkey,
        settlee_user_account: UserAccount,
        market_index: int,
    ):
        return await self.send_ixs(
            self.get_settle_pnl_ix(
                settlee_user_account_public_key, settlee_user_account, market_index
            )
        )

    def get_settle_pnl_ix(
        self,
        settlee_user_public_key: Pubkey,
        settlee_user_account: UserAccount,
        market_index: int,
    ):
        remaining_accounts = self.get_remaining_accounts(
            writable_perp_market_indexes=[market_index],
            writable_spot_market_indexes=[QUOTE_SPOT_MARKET_INDEX],
            user_accounts=[settlee_user_account],
        )

        instruction = self.program.instruction["settle_pnl"](
            market_index,
            ctx=Context(
                accounts={
                    "state": self.get_state_public_key(),
                    "authority": self.authority,
                    "user": settlee_user_public_key,
                    "spot_market_vault": get_spot_market_vault_public_key(
                        self.program_id, QUOTE_SPOT_MARKET_INDEX
                    ),
                },
                remaining_accounts=remaining_accounts,
            ),
        )

        return instruction

    async def resolve_spot_bankruptcy(
        self,
        user_authority: Pubkey,
        spot_market_index: int,
        user_sub_account_id: int = 0,
        liq_sub_account_id: int = 0,
    ):
        return await self.send_ixs(
            [
                await self.get_resolve_spot_bankruptcy_ix(
                    user_authority,
                    spot_market_index,
                    user_sub_account_id,
                    liq_sub_account_id,
                )
            ]
        )

    async def get_resolve_spot_bankruptcy_ix(
        self,
        user_authority: Pubkey,
        spot_market_index: int,
        user_sub_account_id: int = 0,
        liq_sub_account_id: int = 0,
    ):
        user_pk = get_user_account_public_key(
            self.program_id, user_authority, user_sub_account_id
        )
        user_stats_pk = get_user_stats_account_public_key(
            self.program_id,
            user_authority,
        )

        liq_pk = self.get_user_account_public_key(liq_sub_account_id)
        liq_stats_pk = self.get_user_stats_public_key()

        user_account = await self.program.account["User"].fetch(user_pk)
        liq_user_account = self.get_user_account(liq_sub_account_id)

        remaining_accounts = self.get_remaining_accounts(
            writable_spot_market_indexes=[spot_market_index],
            user_accounts=[user_account, liq_user_account],
        )

        if_vault = get_insurance_fund_vault_public_key(
            self.program_id, spot_market_index
        )
        spot_vault = get_spot_market_vault_public_key(
            self.program_id, spot_market_index
        )
        dc_signer = get_drift_client_signer_public_key(self.program_id)

        return self.program.instruction["resolve_spot_bankruptcy"](
            spot_market_index,
            ctx=Context(
                accounts={
                    "state": self.get_state_public_key(),
                    "authority": self.authority,
                    "user": user_pk,
                    "user_stats": user_stats_pk,
                    "liquidator": liq_pk,
                    "liquidator_stats": liq_stats_pk,
                    "spot_market_vault": spot_vault,
                    "insurance_fund_vault": if_vault,
                    "drift_signer": dc_signer,
                    "token_program": TOKEN_PROGRAM_ID,
                },
                remaining_accounts=remaining_accounts,
            ),
        )

    async def resolve_perp_bankruptcy(
        self,
        user_authority: Pubkey,
        market_index: int,
        user_sub_account_id: int = 0,
        liq_sub_account_id: int = 0,
    ):
        return await self.send_ixs(
            [
                await self.get_resolve_perp_bankruptcy_ix(
                    user_authority,
                    market_index,
                    user_sub_account_id,
                    liq_sub_account_id,
                )
            ]
        )

    async def get_resolve_perp_bankruptcy_ix(
        self,
        user_authority: Pubkey,
        market_index: int,
        user_sub_account_id: int = 0,
        liq_sub_account_id: int = 0,
    ):
        user_pk = get_user_account_public_key(
            self.program_id, user_authority, user_sub_account_id
        )
        user_stats_pk = get_user_stats_account_public_key(
            self.program_id,
            user_authority,
        )

        liq_pk = self.get_user_account_public_key(liq_sub_account_id)
        liq_stats_pk = self.get_user_stats_public_key()

        user_account = await self.program.account["User"].fetch(user_pk)
        liq_user_account = self.get_user_account(liq_sub_account_id)

        remaining_accounts = self.get_remaining_accounts(
            writable_perp_market_indexes=[market_index],
            user_accounts=[user_account, liq_user_account],
        )

        if_vault = get_insurance_fund_vault_public_key(self.program_id, market_index)
        spot_vault = get_spot_market_vault_public_key(self.program_id, market_index)
        dc_signer = get_drift_client_signer_public_key(self.program_id)

        return self.program.instruction["resolve_perp_bankruptcy"](
            QUOTE_SPOT_MARKET_INDEX,
            market_index,
            ctx=Context(
                accounts={
                    "state": self.get_state_public_key(),
                    "authority": self.authority,
                    "user": user_pk,
                    "user_stats": user_stats_pk,
                    "liquidator": liq_pk,
                    "liquidator_stats": liq_stats_pk,
                    "spot_market_vault": spot_vault,
                    "insurance_fund_vault": if_vault,
                    "drift_signer": dc_signer,
                    "token_program": TOKEN_PROGRAM_ID,
                },
                remaining_accounts=remaining_accounts,
            ),
        )

    async def settle_expired_market(
        self,
        market_index: int,
    ):
        return await self.send_ixs(
            [
                await self.get_settle_expired_market_ix(
                    market_index,
                ),
            ]
        )

    async def get_settle_expired_market_ix(
        self,
        market_index: int,
    ):
        market = await get_perp_market_account(self.program, market_index)

        market_account_infos = [
            AccountMeta(
                pubkey=market.pubkey,
                is_writable=True,
                is_signer=False,
            )
        ]

        oracle_account_infos = [
            AccountMeta(
                pubkey=market.amm.oracle,
                is_writable=False,
                is_signer=False,
            )
        ]

        spot_pk = get_spot_market_public_key(self.program_id, QUOTE_SPOT_MARKET_INDEX)
        spot_account_infos = [
            AccountMeta(
                pubkey=spot_pk,
                is_writable=True,
                is_signer=False,
            )
        ]

        remaining_accounts = (
            oracle_account_infos + spot_account_infos + market_account_infos
        )

        return self.program.instruction["settle_expired_market"](
            market_index,
            ctx=Context(
                accounts={
                    "state": self.get_state_public_key(),
                    "authority": self.authority,
                },
                remaining_accounts=remaining_accounts,
            ),
        )

    async def request_remove_insurance_fund_stake(
        self, spot_market_index: int, amount: int
    ):
        return await self.send_ixs(
            self.get_request_remove_insurance_fund_stake_ix(spot_market_index, amount)
        )

    def get_request_remove_insurance_fund_stake_ix(
        self,
        spot_market_index: int,
        amount: int,
    ):
        ra = self.get_remaining_accounts(
            writable_spot_market_indexes=[spot_market_index],
        )

        return self.program.instruction["request_remove_insurance_fund_stake"](
            spot_market_index,
            amount,
            ctx=Context(
                accounts={
                    "spot_market": get_spot_market_public_key(
                        self.program_id, spot_market_index
                    ),
                    "insurance_fund_stake": get_insurance_fund_stake_public_key(
                        self.program_id, self.authority, spot_market_index
                    ),
                    "user_stats": get_user_stats_account_public_key(
                        self.program_id, self.authority
                    ),
                    "authority": self.authority,
                    "insurance_fund_vault": get_insurance_fund_vault_public_key(
                        self.program_id, spot_market_index
                    ),
                },
                remaining_accounts=ra,
            ),
        )

    async def cancel_request_remove_insurance_fund_stake(self, spot_market_index: int):
        return await self.send_ixs(
            self.get_cancel_request_remove_insurance_fund_stake_ix(spot_market_index)
        )

    def get_cancel_request_remove_insurance_fund_stake_ix(
        self, spot_market_index: int, user_token_account: Pubkey = None
    ):
        ra = self.get_remaining_accounts(
            writable_spot_market_indexes=[spot_market_index]
        )

        return self.program.instruction["cancel_request_remove_insurance_fund_stake"](
            spot_market_index,
            ctx=Context(
                accounts={
                    "state": get_state_public_key(self.program_id),
                    "spot_market": get_spot_market_public_key(
                        self.program_id, spot_market_index
                    ),
                    "insurance_fund_stake": get_insurance_fund_stake_public_key(
                        self.program_id, self.authority, spot_market_index
                    ),
                    "user_stats": get_user_stats_account_public_key(
                        self.program_id, self.authority
                    ),
                    "authority": self.authority,
                    "insurance_fund_vault": get_insurance_fund_vault_public_key(
                        self.program_id, spot_market_index
                    ),
                },
                remaining_accounts=ra,
            ),
        )

    async def remove_insurance_fund_stake(
        self, spot_market_index: int, user_token_account: Pubkey = None
    ):
        return await self.send_ixs(
            self.get_remove_insurance_fund_stake_ix(
                spot_market_index, user_token_account
            )
        )

    def get_remove_insurance_fund_stake_ix(
        self, spot_market_index: int, user_token_account: Pubkey = None
    ):
        ra = self.get_remaining_accounts(
            writable_spot_market_indexes=[spot_market_index],
        )

        user_token_account = (
            user_token_account
            if user_token_account is not None
            else self.get_associated_token_account_public_key(spot_market_index)
        )

        return self.program.instruction["remove_insurance_fund_stake"](
            spot_market_index,
            ctx=Context(
                accounts={
                    "state": get_state_public_key(self.program_id),
                    "spot_market": get_spot_market_public_key(
                        self.program_id, spot_market_index
                    ),
                    "insurance_fund_stake": get_insurance_fund_stake_public_key(
                        self.program_id, self.authority, spot_market_index
                    ),
                    "user_stats": get_user_stats_account_public_key(
                        self.program_id, self.authority
                    ),
                    "authority": self.authority,
                    "insurance_fund_vault": get_insurance_fund_vault_public_key(
                        self.program_id, spot_market_index
                    ),
                    "drift_signer": get_drift_client_signer_public_key(self.program_id),
                    "user_token_account": user_token_account,
                    "token_program": TOKEN_PROGRAM_ID,
                },
                remaining_accounts=ra,
            ),
        )

    async def add_insurance_fund_stake(
        self, spot_market_index: int, amount: int, user_token_account: Pubkey = None
    ):
        return await self.send_ixs(
            self.get_add_insurance_fund_stake_ix(
                spot_market_index, amount, user_token_account
            )
        )

    def get_add_insurance_fund_stake_ix(
        self, spot_market_index: int, amount: int, user_token_account: Pubkey = None
    ):
        remaining_accounts = self.get_remaining_accounts(
            writable_spot_market_indexes=[spot_market_index],
        )

        user_token_account = (
            user_token_account
            if user_token_account is not None
            else self.get_associated_token_account_public_key(spot_market_index)
        )

        return self.program.instruction["add_insurance_fund_stake"](
            spot_market_index,
            amount,
            ctx=Context(
                accounts={
                    "state": get_state_public_key(self.program_id),
                    "spot_market": get_spot_market_public_key(
                        self.program_id, spot_market_index
                    ),
                    "insurance_fund_stake": get_insurance_fund_stake_public_key(
                        self.program_id, self.authority, spot_market_index
                    ),
                    "user_stats": get_user_stats_account_public_key(
                        self.program_id, self.authority
                    ),
                    "authority": self.authority,
                    "spot_market_vault": get_spot_market_vault_public_key(
                        self.program_id, spot_market_index
                    ),
                    "insurance_fund_vault": get_insurance_fund_vault_public_key(
                        self.program_id, spot_market_index
                    ),
                    "drift_signer": get_drift_client_signer_public_key(self.program_id),
                    "user_token_account": user_token_account,
                    "token_program": TOKEN_PROGRAM_ID,
                },
                remaining_accounts=remaining_accounts,
            ),
        )

    async def initialize_insurance_fund_stake(
        self,
        spot_market_index: int,
    ):
        return await self.send_ixs(
            self.get_initialize_insurance_fund_stake_ix(spot_market_index)
        )

    def get_initialize_insurance_fund_stake_ix(
        self,
        spot_market_index: int,
    ):
        return self.program.instruction["initialize_insurance_fund_stake"](
            spot_market_index,
            ctx=Context(
                accounts={
                    "spot_market": get_spot_market_public_key(
                        self.program_id, spot_market_index
                    ),
                    "insurance_fund_stake": get_insurance_fund_stake_public_key(
                        self.program_id, self.authority, spot_market_index
                    ),
                    "user_stats": get_user_stats_account_public_key(
                        self.program_id, self.authority
                    ),
                    "state": get_state_public_key(self.program_id),
                    "authority": self.authority,
                    "payer": self.authority,
                    "rent": RENT,
                    "system_program": ID,
                }
            ),
        )

    @deprecated
    async def open_position(
        self,
        direction: PositionDirection,
        amount: int,
        market_index: int,
        sub_account_id: int = 0,
        limit_price: int = 0,
        ioc: bool = False,
    ):
        return await self.send_ixs(
            self.get_open_position_ix(
                direction,
                amount,
                market_index,
                sub_account_id,
                limit_price,
                ioc,
            ),
        )

    @deprecated
    def get_open_position_ix(
        self,
        direction: PositionDirection,
        amount: int,
        market_index: int,
        sub_account_id: int = 0,
        limit_price: int = 0,
        ioc: bool = False,
    ):
        order_params = OrderParams(
            order_type=OrderType.MARKET(),
            direction=direction,
            market_index=market_index,
            base_asset_amount=amount,
            price=limit_price,
        )

        ix = self.get_place_and_take_perp_order_ix(
            order_params, sub_account_id=sub_account_id
        )
        return ix

    @deprecated
    async def close_position(
        self, market_index: int, limit_price: int = 0, sub_account_id: int = 0
    ):
        return await self.send_ixs(
            self.get_close_position_ix(
                market_index, limit_price, sub_account_id=sub_account_id
            )
        )

    @deprecated
    def get_close_position_ix(
        self, market_index: int, limit_price: int = 0, sub_account_id: int = 0
    ):
        position = self.get_perp_position(market_index, sub_account_id)
        if position is None or position.base_asset_amount == 0:
            print("=> user has no position to close...")
            return

        order_params = OrderParams(
            order_type=OrderType.MARKET(),
            market_index=market_index,
            base_asset_amount=abs(int(position.base_asset_amount)),
            direction=PositionDirection.LONG()
            if position.base_asset_amount < 0
            else PositionDirection.SHORT(),
            price=limit_price,
            reduce_only=True,
        )

        ix = self.get_place_and_take_perp_order_ix(
            order_params, sub_account_id=sub_account_id
        )
        return ix

    async def update_amm(self, market_indexs: list[int]):
        return await self.send_ixs(self.get_update_amm_ix(market_indexs))

    def get_update_amm_ix(
        self,
        market_indexs: list[int],
    ):
        n = len(market_indexs)
        for _ in range(5 - n):
            market_indexs.append(100)

        market_infos = []
        oracle_infos = []
        for idx in market_indexs:
            if idx != 100:
                market = self.get_perp_market_account(idx)
                market_infos.append(
                    AccountMeta(
                        pubkey=market.pubkey,
                        is_signer=False,
                        is_writable=True,
                    )
                )
                oracle_infos.append(
                    AccountMeta(
                        pubkey=market.amm.oracle, is_signer=False, is_writable=False
                    )
                )

        remaining_accounts = oracle_infos + market_infos

        return self.program.instruction["update_amms"](
            market_indexs,
            ctx=Context(
                accounts={
                    "state": self.get_state_public_key(),
                    "authority": self.authority,
                },
                remaining_accounts=remaining_accounts,
            ),
        )

    async def settle_revenue_to_insurance_fund(self, spot_market_index: int):
        return await self.program.rpc["settle_revenue_to_insurance_fund"](
            spot_market_index,
            ctx=Context(
                accounts={
                    "state": get_state_public_key(self.program_id),
                    "spot_market": get_spot_market_public_key(
                        self.program_id, spot_market_index
                    ),
                    "spot_market_vault": get_spot_market_vault_public_key(
                        self.program_id, spot_market_index
                    ),
                    "drift_signer": get_drift_client_signer_public_key(self.program_id),
                    "insurance_fund_vault": get_insurance_fund_vault_public_key(
                        self.program_id,
                        spot_market_index,
                    ),
                    "token_program": TOKEN_PROGRAM_ID,
                }
            ),
        )<|MERGE_RESOLUTION|>--- conflicted
+++ resolved
@@ -192,13 +192,8 @@
         return getattr(spot_market_and_slot, "data", None)
 
     def get_oracle_price_data(self, oracle: Pubkey) -> Optional[OraclePriceData]:
-<<<<<<< HEAD
-        oracle_price_data_and_slot = (
-            self.account_subscriber.get_oracle_price_data_and_slot(oracle)
-=======
         oracle_price_data_and_slot = self.account_subscriber.get_oracle_price_data_and_slot(
             oracle
->>>>>>> 123fb5fc
         )
         return getattr(oracle_price_data_and_slot, "data", None)
 
