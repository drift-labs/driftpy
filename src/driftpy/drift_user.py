--- conflicted
+++ resolved
@@ -8,13 +8,8 @@
 from driftpy.types import OraclePriceData
 
 
-<<<<<<< HEAD
-class User:
-    """This class is the main way to retrieve and inspect user account data."""
-=======
 class DriftUser:
-    """This class is the main way to retrieve and inspect data on Drift Protocol."""
->>>>>>> 56b91eb0
+    """This class is the main way to retrieve and inspect drift user account data."""
 
     def __init__(
         self,
