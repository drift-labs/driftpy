{
  "version": "1.0.0",
  "name": "clearing_house",
  "instructions": [
    {
      "name": "initializeUser",
      "accounts": [
        {
          "name": "user",
          "isMut": true,
          "isSigner": false
        },
        {
          "name": "userStats",
          "isMut": true,
          "isSigner": false
        },
        {
          "name": "state",
          "isMut": false,
          "isSigner": false
        },
        {
          "name": "authority",
          "isMut": false,
          "isSigner": true
        },
        {
          "name": "payer",
          "isMut": true,
          "isSigner": true
        },
        {
          "name": "rent",
          "isMut": false,
          "isSigner": false
        },
        {
          "name": "systemProgram",
          "isMut": false,
          "isSigner": false
        }
      ],
      "args": [
        {
          "name": "subAccountId",
          "type": "u8"
        },
        {
          "name": "name",
          "type": {
            "array": [
              "u8",
              32
            ]
          }
        }
      ]
    },
    {
      "name": "initializeUserStats",
      "accounts": [
        {
          "name": "userStats",
          "isMut": true,
          "isSigner": false
        },
        {
          "name": "state",
          "isMut": true,
          "isSigner": false
        },
        {
          "name": "authority",
          "isMut": false,
          "isSigner": true
        },
        {
          "name": "payer",
          "isMut": true,
          "isSigner": true
        },
        {
          "name": "rent",
          "isMut": false,
          "isSigner": false
        },
        {
          "name": "systemProgram",
          "isMut": false,
          "isSigner": false
        }
      ],
      "args": []
    },
    {
      "name": "deposit",
      "accounts": [
        {
          "name": "state",
          "isMut": false,
          "isSigner": false
        },
        {
          "name": "user",
          "isMut": true,
          "isSigner": false
        },
        {
          "name": "userStats",
          "isMut": true,
          "isSigner": false
        },
        {
          "name": "authority",
          "isMut": false,
          "isSigner": true
        },
        {
          "name": "spotMarketVault",
          "isMut": true,
          "isSigner": false
        },
        {
          "name": "userTokenAccount",
          "isMut": true,
          "isSigner": false
        },
        {
          "name": "tokenProgram",
          "isMut": false,
          "isSigner": false
        }
      ],
      "args": [
        {
          "name": "marketIndex",
          "type": "u16"
        },
        {
          "name": "amount",
          "type": "u64"
        },
        {
          "name": "reduceOnly",
          "type": "bool"
        }
      ]
    },
    {
      "name": "withdraw",
      "accounts": [
        {
          "name": "state",
          "isMut": false,
          "isSigner": false
        },
        {
          "name": "user",
          "isMut": true,
          "isSigner": false
        },
        {
          "name": "userStats",
          "isMut": true,
          "isSigner": false
        },
        {
          "name": "authority",
          "isMut": false,
          "isSigner": true
        },
        {
          "name": "spotMarketVault",
          "isMut": true,
          "isSigner": false
        },
        {
          "name": "clearingHouseSigner",
          "isMut": false,
          "isSigner": false
        },
        {
          "name": "userTokenAccount",
          "isMut": true,
          "isSigner": false
        },
        {
          "name": "tokenProgram",
          "isMut": false,
          "isSigner": false
        }
      ],
      "args": [
        {
          "name": "marketIndex",
          "type": "u16"
        },
        {
          "name": "amount",
          "type": "u64"
        },
        {
          "name": "reduceOnly",
          "type": "bool"
        }
      ]
    },
    {
      "name": "transferDeposit",
      "accounts": [
        {
          "name": "fromUser",
          "isMut": true,
          "isSigner": false
        },
        {
          "name": "toUser",
          "isMut": true,
          "isSigner": false
        },
        {
          "name": "userStats",
          "isMut": true,
          "isSigner": false
        },
        {
          "name": "authority",
          "isMut": false,
          "isSigner": true
        },
        {
          "name": "state",
          "isMut": false,
          "isSigner": false
        }
      ],
      "args": [
        {
          "name": "marketIndex",
          "type": "u16"
        },
        {
          "name": "amount",
          "type": "u64"
        }
      ]
    },
    {
      "name": "placeOrder",
      "accounts": [
        {
          "name": "state",
          "isMut": false,
          "isSigner": false
        },
        {
          "name": "user",
          "isMut": true,
          "isSigner": false
        },
        {
          "name": "authority",
          "isMut": false,
          "isSigner": true
        }
      ],
      "args": [
        {
          "name": "params",
          "type": {
            "defined": "OrderParams"
          }
        }
      ]
    },
    {
      "name": "cancelOrder",
      "accounts": [
        {
          "name": "state",
          "isMut": false,
          "isSigner": false
        },
        {
          "name": "user",
          "isMut": true,
          "isSigner": false
        },
        {
          "name": "authority",
          "isMut": false,
          "isSigner": true
        }
      ],
      "args": [
        {
          "name": "orderId",
          "type": {
            "option": "u32"
          }
        }
      ]
    },
    {
      "name": "cancelOrderByUserId",
      "accounts": [
        {
          "name": "state",
          "isMut": false,
          "isSigner": false
        },
        {
          "name": "user",
          "isMut": true,
          "isSigner": false
        },
        {
          "name": "authority",
          "isMut": false,
          "isSigner": true
        }
      ],
      "args": [
        {
          "name": "userOrderId",
          "type": "u8"
        }
      ]
    },
    {
      "name": "cancelOrders",
      "accounts": [
        {
          "name": "state",
          "isMut": false,
          "isSigner": false
        },
        {
          "name": "user",
          "isMut": true,
          "isSigner": false
        },
        {
          "name": "authority",
          "isMut": false,
          "isSigner": true
        }
      ],
      "args": [
        {
          "name": "marketType",
          "type": {
            "option": {
              "defined": "MarketType"
            }
          }
        },
        {
          "name": "marketIndex",
          "type": {
            "option": "u16"
          }
        },
        {
          "name": "direction",
          "type": {
            "option": {
              "defined": "PositionDirection"
            }
          }
        }
      ]
    },
    {
      "name": "placeAndTake",
      "accounts": [
        {
          "name": "state",
          "isMut": false,
          "isSigner": false
        },
        {
          "name": "user",
          "isMut": true,
          "isSigner": false
        },
        {
          "name": "userStats",
          "isMut": true,
          "isSigner": false
        },
        {
          "name": "authority",
          "isMut": false,
          "isSigner": true
        }
      ],
      "args": [
        {
          "name": "params",
          "type": {
            "defined": "OrderParams"
          }
        },
        {
          "name": "makerOrderId",
          "type": {
            "option": "u32"
          }
        }
      ]
    },
    {
      "name": "placeAndMake",
      "accounts": [
        {
          "name": "state",
          "isMut": false,
          "isSigner": false
        },
        {
          "name": "user",
          "isMut": true,
          "isSigner": false
        },
        {
          "name": "userStats",
          "isMut": true,
          "isSigner": false
        },
        {
          "name": "taker",
          "isMut": true,
          "isSigner": false
        },
        {
          "name": "takerStats",
          "isMut": true,
          "isSigner": false
        },
        {
          "name": "authority",
          "isMut": false,
          "isSigner": true
        }
      ],
      "args": [
        {
          "name": "params",
          "type": {
            "defined": "OrderParams"
          }
        },
        {
          "name": "takerOrderId",
          "type": "u32"
        }
      ]
    },
    {
      "name": "placeSpotOrder",
      "accounts": [
        {
          "name": "state",
          "isMut": false,
          "isSigner": false
        },
        {
          "name": "user",
          "isMut": true,
          "isSigner": false
        },
        {
          "name": "authority",
          "isMut": false,
          "isSigner": true
        }
      ],
      "args": [
        {
          "name": "params",
          "type": {
            "defined": "OrderParams"
          }
        }
      ]
    },
    {
      "name": "placeAndTakeSpotOrder",
      "accounts": [
        {
          "name": "state",
          "isMut": false,
          "isSigner": false
        },
        {
          "name": "user",
          "isMut": true,
          "isSigner": false
        },
        {
          "name": "userStats",
          "isMut": true,
          "isSigner": false
        },
        {
          "name": "authority",
          "isMut": false,
          "isSigner": true
        }
      ],
      "args": [
        {
          "name": "params",
          "type": {
            "defined": "OrderParams"
          }
        },
        {
          "name": "fulfillmentType",
          "type": {
            "option": {
              "defined": "SpotFulfillmentType"
            }
          }
        },
        {
          "name": "makerOrderId",
          "type": {
            "option": "u32"
          }
        }
      ]
    },
    {
      "name": "placeAndMakeSpotOrder",
      "accounts": [
        {
          "name": "state",
          "isMut": false,
          "isSigner": false
        },
        {
          "name": "user",
          "isMut": true,
          "isSigner": false
        },
        {
          "name": "userStats",
          "isMut": true,
          "isSigner": false
        },
        {
          "name": "taker",
          "isMut": true,
          "isSigner": false
        },
        {
          "name": "takerStats",
          "isMut": true,
          "isSigner": false
        },
        {
          "name": "authority",
          "isMut": false,
          "isSigner": true
        }
      ],
      "args": [
        {
          "name": "params",
          "type": {
            "defined": "OrderParams"
          }
        },
        {
          "name": "takerOrderId",
          "type": "u32"
        }
      ]
    },
    {
      "name": "addPerpLpShares",
      "accounts": [
        {
          "name": "state",
          "isMut": false,
          "isSigner": false
        },
        {
          "name": "user",
          "isMut": true,
          "isSigner": false
        },
        {
          "name": "authority",
          "isMut": false,
          "isSigner": true
        }
      ],
      "args": [
        {
          "name": "nShares",
          "type": "u64"
        },
        {
          "name": "marketIndex",
          "type": "u16"
        }
      ]
    },
    {
      "name": "removePerpLpShares",
      "accounts": [
        {
          "name": "state",
          "isMut": false,
          "isSigner": false
        },
        {
          "name": "user",
          "isMut": true,
          "isSigner": false
        },
        {
          "name": "authority",
          "isMut": false,
          "isSigner": true
        }
      ],
      "args": [
        {
          "name": "sharesToBurn",
          "type": "u64"
        },
        {
          "name": "marketIndex",
          "type": "u16"
        }
      ]
    },
    {
      "name": "removePerpLpSharesInExpiringMarket",
      "accounts": [
        {
          "name": "state",
          "isMut": false,
          "isSigner": false
        },
        {
          "name": "user",
          "isMut": true,
          "isSigner": false
        }
      ],
      "args": [
        {
          "name": "sharesToBurn",
          "type": "u64"
        },
        {
          "name": "marketIndex",
          "type": "u16"
        }
      ]
    },
    {
      "name": "updateUserName",
      "accounts": [
        {
          "name": "user",
          "isMut": true,
          "isSigner": false
        },
        {
          "name": "authority",
          "isMut": false,
          "isSigner": true
        }
      ],
      "args": [
        {
          "name": "subAccountId",
          "type": "u8"
        },
        {
          "name": "name",
          "type": {
            "array": [
              "u8",
              32
            ]
          }
        }
      ]
    },
    {
      "name": "updateUserCustomMarginRatio",
      "accounts": [
        {
          "name": "user",
          "isMut": true,
          "isSigner": false
        },
        {
          "name": "authority",
          "isMut": false,
          "isSigner": true
        }
      ],
      "args": [
        {
          "name": "subAccountId",
          "type": "u8"
        },
        {
          "name": "marginRatio",
          "type": "u32"
        }
      ]
    },
    {
      "name": "updateUserDelegate",
      "accounts": [
        {
          "name": "user",
          "isMut": true,
          "isSigner": false
        },
        {
          "name": "authority",
          "isMut": false,
          "isSigner": true
        }
      ],
      "args": [
        {
          "name": "subAccountId",
          "type": "u8"
        },
        {
          "name": "delegate",
          "type": "publicKey"
        }
      ]
    },
    {
      "name": "deleteUser",
      "accounts": [
        {
          "name": "user",
          "isMut": true,
          "isSigner": false
        },
        {
          "name": "userStats",
          "isMut": true,
          "isSigner": false
        },
        {
          "name": "state",
          "isMut": false,
          "isSigner": false
        },
        {
          "name": "authority",
          "isMut": false,
          "isSigner": true
        }
      ],
      "args": []
    },
    {
      "name": "fillOrder",
      "accounts": [
        {
          "name": "state",
          "isMut": false,
          "isSigner": false
        },
        {
          "name": "authority",
          "isMut": false,
          "isSigner": true
        },
        {
          "name": "filler",
          "isMut": true,
          "isSigner": false
        },
        {
          "name": "fillerStats",
          "isMut": true,
          "isSigner": false
        },
        {
          "name": "user",
          "isMut": true,
          "isSigner": false
        },
        {
          "name": "userStats",
          "isMut": true,
          "isSigner": false
        }
      ],
      "args": [
        {
          "name": "orderId",
          "type": {
            "option": "u32"
          }
        },
        {
          "name": "makerOrderId",
          "type": {
            "option": "u32"
          }
        }
      ]
    },
    {
      "name": "fillSpotOrder",
      "accounts": [
        {
          "name": "state",
          "isMut": false,
          "isSigner": false
        },
        {
          "name": "authority",
          "isMut": false,
          "isSigner": true
        },
        {
          "name": "filler",
          "isMut": true,
          "isSigner": false
        },
        {
          "name": "fillerStats",
          "isMut": true,
          "isSigner": false
        },
        {
          "name": "user",
          "isMut": true,
          "isSigner": false
        },
        {
          "name": "userStats",
          "isMut": true,
          "isSigner": false
        }
      ],
      "args": [
        {
          "name": "orderId",
          "type": {
            "option": "u32"
          }
        },
        {
          "name": "fulfillmentType",
          "type": {
            "option": {
              "defined": "SpotFulfillmentType"
            }
          }
        },
        {
          "name": "makerOrderId",
          "type": {
            "option": "u32"
          }
        }
      ]
    },
    {
      "name": "triggerOrder",
      "accounts": [
        {
          "name": "state",
          "isMut": false,
          "isSigner": false
        },
        {
          "name": "authority",
          "isMut": false,
          "isSigner": true
        },
        {
          "name": "filler",
          "isMut": true,
          "isSigner": false
        },
        {
          "name": "user",
          "isMut": true,
          "isSigner": false
        }
      ],
      "args": [
        {
          "name": "orderId",
          "type": "u32"
        }
      ]
    },
    {
      "name": "settlePnl",
      "accounts": [
        {
          "name": "state",
          "isMut": false,
          "isSigner": false
        },
        {
          "name": "user",
          "isMut": true,
          "isSigner": false
        },
        {
          "name": "authority",
          "isMut": false,
          "isSigner": true
        }
      ],
      "args": [
        {
          "name": "marketIndex",
          "type": "u16"
        }
      ]
    },
    {
      "name": "settleFundingPayment",
      "accounts": [
        {
          "name": "state",
          "isMut": false,
          "isSigner": false
        },
        {
          "name": "user",
          "isMut": true,
          "isSigner": false
        }
      ],
      "args": []
    },
    {
      "name": "settleLp",
      "accounts": [
        {
          "name": "state",
          "isMut": false,
          "isSigner": false
        },
        {
          "name": "user",
          "isMut": true,
          "isSigner": false
        }
      ],
      "args": [
        {
          "name": "marketIndex",
          "type": "u16"
        }
      ]
    },
    {
      "name": "settleExpiredMarket",
      "accounts": [
        {
          "name": "state",
          "isMut": false,
          "isSigner": false
        },
        {
          "name": "authority",
          "isMut": false,
          "isSigner": true
        }
      ],
      "args": [
        {
          "name": "marketIndex",
          "type": "u16"
        }
      ]
    },
    {
      "name": "liquidatePerp",
      "accounts": [
        {
          "name": "state",
          "isMut": false,
          "isSigner": false
        },
        {
          "name": "authority",
          "isMut": false,
          "isSigner": true
        },
        {
          "name": "liquidator",
          "isMut": true,
          "isSigner": false
        },
        {
          "name": "liquidatorStats",
          "isMut": true,
          "isSigner": false
        },
        {
          "name": "user",
          "isMut": true,
          "isSigner": false
        },
        {
          "name": "userStats",
          "isMut": true,
          "isSigner": false
        }
      ],
      "args": [
        {
          "name": "marketIndex",
          "type": "u16"
        },
        {
          "name": "liquidatorMaxBaseAssetAmount",
          "type": "u64"
        }
      ]
    },
    {
      "name": "liquidateSpot",
      "accounts": [
        {
          "name": "state",
          "isMut": false,
          "isSigner": false
        },
        {
          "name": "authority",
          "isMut": false,
          "isSigner": true
        },
        {
          "name": "liquidator",
          "isMut": true,
          "isSigner": false
        },
        {
          "name": "liquidatorStats",
          "isMut": true,
          "isSigner": false
        },
        {
          "name": "user",
          "isMut": true,
          "isSigner": false
        },
        {
          "name": "userStats",
          "isMut": true,
          "isSigner": false
        }
      ],
      "args": [
        {
          "name": "assetMarketIndex",
          "type": "u16"
        },
        {
          "name": "liabilityMarketIndex",
          "type": "u16"
        },
        {
          "name": "liquidatorMaxLiabilityTransfer",
          "type": "u128"
        }
      ]
    },
    {
      "name": "liquidateBorrowForPerpPnl",
      "accounts": [
        {
          "name": "state",
          "isMut": false,
          "isSigner": false
        },
        {
          "name": "authority",
          "isMut": false,
          "isSigner": true
        },
        {
          "name": "liquidator",
          "isMut": true,
          "isSigner": false
        },
        {
          "name": "liquidatorStats",
          "isMut": true,
          "isSigner": false
        },
        {
          "name": "user",
          "isMut": true,
          "isSigner": false
        },
        {
          "name": "userStats",
          "isMut": true,
          "isSigner": false
        }
      ],
      "args": [
        {
          "name": "perpMarketIndex",
          "type": "u16"
        },
        {
          "name": "spotMarketIndex",
          "type": "u16"
        },
        {
          "name": "liquidatorMaxLiabilityTransfer",
          "type": "u128"
        }
      ]
    },
    {
      "name": "liquidatePerpPnlForDeposit",
      "accounts": [
        {
          "name": "state",
          "isMut": false,
          "isSigner": false
        },
        {
          "name": "authority",
          "isMut": false,
          "isSigner": true
        },
        {
          "name": "liquidator",
          "isMut": true,
          "isSigner": false
        },
        {
          "name": "liquidatorStats",
          "isMut": true,
          "isSigner": false
        },
        {
          "name": "user",
          "isMut": true,
          "isSigner": false
        },
        {
          "name": "userStats",
          "isMut": true,
          "isSigner": false
        }
      ],
      "args": [
        {
          "name": "perpMarketIndex",
          "type": "u16"
        },
        {
          "name": "spotMarketIndex",
          "type": "u16"
        },
        {
          "name": "liquidatorMaxPnlTransfer",
          "type": "u128"
        }
      ]
    },
    {
      "name": "resolvePerpPnlDeficit",
      "accounts": [
        {
          "name": "state",
          "isMut": false,
          "isSigner": false
        },
        {
          "name": "authority",
          "isMut": false,
          "isSigner": true
        },
        {
          "name": "spotMarketVault",
          "isMut": true,
          "isSigner": false
        },
        {
          "name": "insuranceFundVault",
          "isMut": true,
          "isSigner": false
        },
        {
          "name": "clearingHouseSigner",
          "isMut": false,
          "isSigner": false
        },
        {
          "name": "tokenProgram",
          "isMut": false,
          "isSigner": false
        }
      ],
      "args": [
        {
          "name": "spotMarketIndex",
          "type": "u16"
        },
        {
          "name": "perpMarketIndex",
          "type": "u16"
        }
      ]
    },
    {
      "name": "resolvePerpBankruptcy",
      "accounts": [
        {
          "name": "state",
          "isMut": false,
          "isSigner": false
        },
        {
          "name": "authority",
          "isMut": false,
          "isSigner": true
        },
        {
          "name": "liquidator",
          "isMut": true,
          "isSigner": false
        },
        {
          "name": "liquidatorStats",
          "isMut": true,
          "isSigner": false
        },
        {
          "name": "user",
          "isMut": true,
          "isSigner": false
        },
        {
          "name": "userStats",
          "isMut": true,
          "isSigner": false
        },
        {
          "name": "spotMarketVault",
          "isMut": true,
          "isSigner": false
        },
        {
          "name": "insuranceFundVault",
          "isMut": true,
          "isSigner": false
        },
        {
          "name": "clearingHouseSigner",
          "isMut": false,
          "isSigner": false
        },
        {
          "name": "tokenProgram",
          "isMut": false,
          "isSigner": false
        }
      ],
      "args": [
        {
          "name": "quoteSpotMarketIndex",
          "type": "u16"
        },
        {
          "name": "marketIndex",
          "type": "u16"
        }
      ]
    },
    {
      "name": "resolveSpotBankruptcy",
      "accounts": [
        {
          "name": "state",
          "isMut": false,
          "isSigner": false
        },
        {
          "name": "authority",
          "isMut": false,
          "isSigner": true
        },
        {
          "name": "liquidator",
          "isMut": true,
          "isSigner": false
        },
        {
          "name": "liquidatorStats",
          "isMut": true,
          "isSigner": false
        },
        {
          "name": "user",
          "isMut": true,
          "isSigner": false
        },
        {
          "name": "userStats",
          "isMut": true,
          "isSigner": false
        },
        {
          "name": "spotMarketVault",
          "isMut": true,
          "isSigner": false
        },
        {
          "name": "insuranceFundVault",
          "isMut": true,
          "isSigner": false
        },
        {
          "name": "clearingHouseSigner",
          "isMut": false,
          "isSigner": false
        },
        {
          "name": "tokenProgram",
          "isMut": false,
          "isSigner": false
        }
      ],
      "args": [
        {
          "name": "marketIndex",
          "type": "u16"
        }
      ]
    },
    {
      "name": "settleRevenueToInsuranceFund",
      "accounts": [
        {
          "name": "state",
          "isMut": false,
          "isSigner": false
        },
        {
          "name": "spotMarket",
          "isMut": false,
          "isSigner": false
        },
        {
          "name": "spotMarketVault",
          "isMut": true,
          "isSigner": false
        },
        {
          "name": "clearingHouseSigner",
          "isMut": false,
          "isSigner": false
        },
        {
          "name": "insuranceFundVault",
          "isMut": true,
          "isSigner": false
        },
        {
          "name": "tokenProgram",
          "isMut": false,
          "isSigner": false
        }
      ],
      "args": [
        {
          "name": "spotMarketIndex",
          "type": "u16"
        }
      ]
    },
    {
      "name": "updateFundingRate",
      "accounts": [
        {
          "name": "state",
          "isMut": false,
          "isSigner": false
        },
        {
          "name": "perpMarket",
          "isMut": true,
          "isSigner": false
        },
        {
          "name": "oracle",
          "isMut": false,
          "isSigner": false
        }
      ],
      "args": [
        {
          "name": "marketIndex",
          "type": "u16"
        }
      ]
    },
    {
      "name": "updateSpotMarketCumulativeInterest",
      "accounts": [
        {
          "name": "state",
          "isMut": false,
          "isSigner": false
        },
        {
          "name": "spotMarket",
          "isMut": true,
          "isSigner": false
        }
      ],
      "args": []
    },
    {
      "name": "updateAmms",
      "accounts": [
        {
          "name": "state",
          "isMut": false,
          "isSigner": false
        },
        {
          "name": "authority",
          "isMut": false,
          "isSigner": true
        }
      ],
      "args": [
        {
          "name": "marketIndexes",
          "type": {
            "array": [
              "u16",
              5
            ]
          }
        }
      ]
    },
    {
      "name": "updateSpotMarketExpiry",
      "accounts": [
        {
          "name": "admin",
          "isMut": false,
          "isSigner": true
        },
        {
          "name": "state",
          "isMut": false,
          "isSigner": false
        },
        {
          "name": "spotMarket",
          "isMut": true,
          "isSigner": false
        }
      ],
      "args": [
        {
          "name": "expiryTs",
          "type": "i64"
        }
      ]
    },
    {
      "name": "updateUserQuoteAssetInsuranceStake",
      "accounts": [
        {
          "name": "state",
          "isMut": false,
          "isSigner": false
        },
        {
          "name": "spotMarket",
          "isMut": false,
          "isSigner": false
        },
        {
          "name": "insuranceFundStake",
          "isMut": true,
          "isSigner": false
        },
        {
          "name": "userStats",
          "isMut": true,
          "isSigner": false
        },
        {
          "name": "authority",
          "isMut": false,
          "isSigner": true
        },
        {
          "name": "insuranceFundVault",
          "isMut": true,
          "isSigner": false
        }
      ],
      "args": []
    },
    {
      "name": "initializeInsuranceFundStake",
      "accounts": [
        {
          "name": "spotMarket",
          "isMut": false,
          "isSigner": false
        },
        {
          "name": "insuranceFundStake",
          "isMut": true,
          "isSigner": false
        },
        {
          "name": "userStats",
          "isMut": true,
          "isSigner": false
        },
        {
          "name": "state",
          "isMut": false,
          "isSigner": false
        },
        {
          "name": "authority",
          "isMut": false,
          "isSigner": true
        },
        {
          "name": "payer",
          "isMut": true,
          "isSigner": true
        },
        {
          "name": "rent",
          "isMut": false,
          "isSigner": false
        },
        {
          "name": "systemProgram",
          "isMut": false,
          "isSigner": false
        }
      ],
      "args": [
        {
          "name": "marketIndex",
          "type": "u16"
        }
      ]
    },
    {
      "name": "addInsuranceFundStake",
      "accounts": [
        {
          "name": "state",
          "isMut": false,
          "isSigner": false
        },
        {
          "name": "spotMarket",
          "isMut": false,
          "isSigner": false
        },
        {
          "name": "insuranceFundStake",
          "isMut": true,
          "isSigner": false
        },
        {
          "name": "userStats",
          "isMut": true,
          "isSigner": false
        },
        {
          "name": "authority",
          "isMut": false,
          "isSigner": true
        },
        {
          "name": "spotMarketVault",
          "isMut": true,
          "isSigner": false
        },
        {
          "name": "insuranceFundVault",
          "isMut": true,
          "isSigner": false
        },
        {
          "name": "clearingHouseSigner",
          "isMut": false,
          "isSigner": false
        },
        {
          "name": "userTokenAccount",
          "isMut": true,
          "isSigner": false
        },
        {
          "name": "tokenProgram",
          "isMut": false,
          "isSigner": false
        }
      ],
      "args": [
        {
          "name": "marketIndex",
          "type": "u16"
        },
        {
          "name": "amount",
          "type": "u64"
        }
      ]
    },
    {
      "name": "requestRemoveInsuranceFundStake",
      "accounts": [
        {
          "name": "spotMarket",
          "isMut": false,
          "isSigner": false
        },
        {
          "name": "insuranceFundStake",
          "isMut": true,
          "isSigner": false
        },
        {
          "name": "userStats",
          "isMut": true,
          "isSigner": false
        },
        {
          "name": "authority",
          "isMut": false,
          "isSigner": true
        },
        {
          "name": "insuranceFundVault",
          "isMut": true,
          "isSigner": false
        }
      ],
      "args": [
        {
          "name": "marketIndex",
          "type": "u16"
        },
        {
          "name": "amount",
          "type": "u64"
        }
      ]
    },
    {
      "name": "cancelRequestRemoveInsuranceFundStake",
      "accounts": [
        {
          "name": "spotMarket",
          "isMut": false,
          "isSigner": false
        },
        {
          "name": "insuranceFundStake",
          "isMut": true,
          "isSigner": false
        },
        {
          "name": "userStats",
          "isMut": true,
          "isSigner": false
        },
        {
          "name": "authority",
          "isMut": false,
          "isSigner": true
        },
        {
          "name": "insuranceFundVault",
          "isMut": true,
          "isSigner": false
        }
      ],
      "args": [
        {
          "name": "marketIndex",
          "type": "u16"
        }
      ]
    },
    {
      "name": "removeInsuranceFundStake",
      "accounts": [
        {
          "name": "state",
          "isMut": false,
          "isSigner": false
        },
        {
          "name": "spotMarket",
          "isMut": false,
          "isSigner": false
        },
        {
          "name": "insuranceFundStake",
          "isMut": true,
          "isSigner": false
        },
        {
          "name": "userStats",
          "isMut": true,
          "isSigner": false
        },
        {
          "name": "authority",
          "isMut": false,
          "isSigner": true
        },
        {
          "name": "insuranceFundVault",
          "isMut": true,
          "isSigner": false
        },
        {
          "name": "clearingHouseSigner",
          "isMut": false,
          "isSigner": false
        },
        {
          "name": "userTokenAccount",
          "isMut": true,
          "isSigner": false
        },
        {
          "name": "tokenProgram",
          "isMut": false,
          "isSigner": false
        }
      ],
      "args": [
        {
          "name": "marketIndex",
          "type": "u16"
        }
      ]
    },
    {
      "name": "initialize",
      "accounts": [
        {
          "name": "admin",
          "isMut": true,
          "isSigner": true
        },
        {
          "name": "state",
          "isMut": true,
          "isSigner": false
        },
        {
          "name": "quoteAssetMint",
          "isMut": false,
          "isSigner": false
        },
        {
          "name": "clearingHouseSigner",
          "isMut": false,
          "isSigner": false
        },
        {
          "name": "rent",
          "isMut": false,
          "isSigner": false
        },
        {
          "name": "systemProgram",
          "isMut": false,
          "isSigner": false
        },
        {
          "name": "tokenProgram",
          "isMut": false,
          "isSigner": false
        }
      ],
      "args": []
    },
    {
      "name": "initializeSpotMarket",
      "accounts": [
        {
          "name": "spotMarket",
          "isMut": true,
          "isSigner": false
        },
        {
          "name": "spotMarketMint",
          "isMut": false,
          "isSigner": false
        },
        {
          "name": "spotMarketVault",
          "isMut": true,
          "isSigner": false
        },
        {
          "name": "insuranceFundVault",
          "isMut": true,
          "isSigner": false
        },
        {
          "name": "clearingHouseSigner",
          "isMut": false,
          "isSigner": false
        },
        {
          "name": "state",
          "isMut": true,
          "isSigner": false
        },
        {
          "name": "oracle",
          "isMut": false,
          "isSigner": false
        },
        {
          "name": "admin",
          "isMut": true,
          "isSigner": true
        },
        {
          "name": "rent",
          "isMut": false,
          "isSigner": false
        },
        {
          "name": "systemProgram",
          "isMut": false,
          "isSigner": false
        },
        {
          "name": "tokenProgram",
          "isMut": false,
          "isSigner": false
        }
      ],
      "args": [
        {
          "name": "optimalUtilization",
          "type": "u32"
        },
        {
          "name": "optimalBorrowRate",
          "type": "u32"
        },
        {
          "name": "maxBorrowRate",
          "type": "u32"
        },
        {
          "name": "oracleSource",
          "type": {
            "defined": "OracleSource"
          }
        },
        {
          "name": "initialAssetWeight",
          "type": "u128"
        },
        {
          "name": "maintenanceAssetWeight",
          "type": "u128"
        },
        {
          "name": "initialLiabilityWeight",
          "type": "u128"
        },
        {
          "name": "maintenanceLiabilityWeight",
          "type": "u128"
        },
        {
          "name": "imfFactor",
          "type": "u128"
        },
        {
          "name": "liquidationFee",
          "type": "u128"
        },
        {
          "name": "activeStatus",
          "type": "bool"
        }
      ]
    },
    {
      "name": "initializeSerumFulfillmentConfig",
      "accounts": [
        {
          "name": "baseSpotMarket",
          "isMut": false,
          "isSigner": false
        },
        {
          "name": "quoteSpotMarket",
          "isMut": false,
          "isSigner": false
        },
        {
          "name": "state",
          "isMut": true,
          "isSigner": false
        },
        {
          "name": "serumProgram",
          "isMut": false,
          "isSigner": false
        },
        {
          "name": "serumMarket",
          "isMut": false,
          "isSigner": false
        },
        {
          "name": "serumOpenOrders",
          "isMut": true,
          "isSigner": false
        },
        {
          "name": "clearingHouseSigner",
          "isMut": false,
          "isSigner": false
        },
        {
          "name": "serumFulfillmentConfig",
          "isMut": true,
          "isSigner": false
        },
        {
          "name": "admin",
          "isMut": true,
          "isSigner": true
        },
        {
          "name": "rent",
          "isMut": false,
          "isSigner": false
        },
        {
          "name": "systemProgram",
          "isMut": false,
          "isSigner": false
        }
      ],
      "args": [
        {
          "name": "marketIndex",
          "type": "u16"
        }
      ]
    },
    {
<<<<<<< HEAD
      "name": "updateUserDelegate",
      "accounts": [
        {
          "name": "user",
          "isMut": true,
          "isSigner": false
        },
        {
          "name": "authority",
          "isMut": false,
          "isSigner": true
        }
      ],
      "args": [
        {
          "name": "userId",
          "type": "u8"
        },
        {
          "name": "delegate",
          "type": "publicKey"
        }
      ]
    },
    {
      "name": "settleFundingPayment",
=======
      "name": "updateSerumVault",
>>>>>>> adeb97ec
      "accounts": [
        {
          "name": "state",
          "isMut": true,
          "isSigner": false
        },
        {
          "name": "admin",
          "isMut": true,
          "isSigner": true
        },
        {
          "name": "srmVault",
          "isMut": false,
          "isSigner": false
        }
      ],
      "args": []
    },
    {
      "name": "initializePerpMarket",
      "accounts": [
        {
          "name": "admin",
          "isMut": true,
          "isSigner": true
        },
        {
          "name": "state",
          "isMut": true,
          "isSigner": false
        },
        {
          "name": "perpMarket",
          "isMut": true,
          "isSigner": false
        },
        {
          "name": "oracle",
          "isMut": false,
          "isSigner": false
        },
        {
          "name": "rent",
          "isMut": false,
          "isSigner": false
        },
        {
          "name": "systemProgram",
          "isMut": false,
          "isSigner": false
        }
      ],
      "args": [
        {
          "name": "ammBaseAssetReserve",
          "type": "u128"
        },
        {
          "name": "ammQuoteAssetReserve",
          "type": "u128"
        },
        {
          "name": "ammPeriodicity",
          "type": "i64"
        },
        {
          "name": "ammPegMultiplier",
          "type": "u128"
        },
        {
          "name": "oracleSource",
          "type": {
            "defined": "OracleSource"
          }
        },
        {
          "name": "marginRatioInitial",
          "type": "u32"
        },
        {
          "name": "marginRatioMaintenance",
          "type": "u32"
        },
        {
          "name": "liquidationFee",
          "type": "u128"
        },
        {
          "name": "activeStatus",
          "type": "bool"
        },
        {
          "name": "name",
          "type": {
            "array": [
              "u8",
              32
            ]
          }
        }
      ]
    },
    {
      "name": "moveAmmPrice",
      "accounts": [
        {
          "name": "admin",
          "isMut": false,
          "isSigner": true
        },
        {
          "name": "state",
          "isMut": false,
          "isSigner": false
        },
        {
          "name": "perpMarket",
          "isMut": true,
          "isSigner": false
        }
      ],
      "args": [
        {
          "name": "baseAssetReserve",
          "type": "u128"
        },
        {
          "name": "quoteAssetReserve",
          "type": "u128"
        },
        {
          "name": "sqrtK",
          "type": "u128"
        }
      ]
    },
    {
      "name": "updatePerpMarketExpiry",
      "accounts": [
        {
          "name": "admin",
          "isMut": false,
          "isSigner": true
        },
        {
          "name": "state",
          "isMut": false,
          "isSigner": false
        },
        {
          "name": "perpMarket",
          "isMut": true,
          "isSigner": false
        }
      ],
      "args": [
        {
          "name": "expiryTs",
          "type": "i64"
        }
      ]
    },
    {
      "name": "settleExpiredMarketPoolsToRevenuePool",
      "accounts": [
        {
          "name": "state",
          "isMut": false,
          "isSigner": false
        },
        {
          "name": "admin",
          "isMut": false,
          "isSigner": true
        },
        {
          "name": "spotMarket",
          "isMut": true,
          "isSigner": false
        },
        {
          "name": "perpMarket",
          "isMut": true,
          "isSigner": false
        }
      ],
      "args": []
    },
    {
      "name": "depositIntoPerpMarketFeePool",
      "accounts": [
        {
          "name": "state",
          "isMut": true,
          "isSigner": false
        },
        {
          "name": "perpMarket",
          "isMut": true,
          "isSigner": false
        },
        {
          "name": "admin",
          "isMut": false,
          "isSigner": true
        },
        {
          "name": "sourceVault",
          "isMut": true,
          "isSigner": false
        },
        {
          "name": "clearingHouseSigner",
          "isMut": false,
          "isSigner": false
        },
        {
          "name": "quoteSpotMarket",
          "isMut": true,
          "isSigner": false
        },
        {
          "name": "spotMarketVault",
          "isMut": true,
          "isSigner": false
        },
        {
          "name": "tokenProgram",
          "isMut": false,
          "isSigner": false
        }
      ],
      "args": [
        {
          "name": "amount",
          "type": "u64"
        }
      ]
    },
    {
      "name": "repegAmmCurve",
      "accounts": [
        {
          "name": "state",
          "isMut": false,
          "isSigner": false
        },
        {
          "name": "perpMarket",
          "isMut": true,
          "isSigner": false
        },
        {
          "name": "oracle",
          "isMut": false,
          "isSigner": false
        },
        {
          "name": "admin",
          "isMut": false,
          "isSigner": true
        }
      ],
      "args": [
        {
          "name": "newPegCandidate",
          "type": "u128"
        }
      ]
    },
    {
      "name": "updatePerpMarketAmmOracleTwap",
      "accounts": [
        {
          "name": "state",
          "isMut": false,
          "isSigner": false
        },
        {
          "name": "perpMarket",
          "isMut": true,
          "isSigner": false
        },
        {
          "name": "oracle",
          "isMut": false,
          "isSigner": false
        },
        {
          "name": "admin",
          "isMut": false,
          "isSigner": true
        }
      ],
      "args": []
    },
    {
      "name": "resetPerpMarketAmmOracleTwap",
      "accounts": [
        {
          "name": "state",
          "isMut": false,
          "isSigner": false
        },
        {
          "name": "perpMarket",
          "isMut": true,
          "isSigner": false
        },
        {
          "name": "oracle",
          "isMut": false,
          "isSigner": false
        },
        {
          "name": "admin",
          "isMut": false,
          "isSigner": true
        }
      ],
      "args": []
    },
    {
      "name": "updateK",
      "accounts": [
        {
          "name": "admin",
          "isMut": false,
          "isSigner": true
        },
        {
          "name": "state",
          "isMut": false,
          "isSigner": false
        },
        {
          "name": "perpMarket",
          "isMut": true,
          "isSigner": false
        },
        {
          "name": "oracle",
          "isMut": false,
          "isSigner": false
        }
      ],
      "args": [
        {
          "name": "sqrtK",
          "type": "u128"
        }
      ]
    },
    {
      "name": "updatePerpMarketMarginRatio",
      "accounts": [
        {
          "name": "admin",
          "isMut": false,
          "isSigner": true
        },
        {
          "name": "state",
          "isMut": false,
          "isSigner": false
        },
        {
          "name": "perpMarket",
          "isMut": true,
          "isSigner": false
        }
      ],
      "args": [
        {
          "name": "marginRatioInitial",
          "type": "u32"
        },
        {
          "name": "marginRatioMaintenance",
          "type": "u32"
        }
      ]
    },
    {
      "name": "updatePerpMarketMaxImbalances",
      "accounts": [
        {
          "name": "admin",
          "isMut": false,
          "isSigner": true
        },
        {
          "name": "state",
          "isMut": false,
          "isSigner": false
        },
        {
          "name": "perpMarket",
          "isMut": true,
          "isSigner": false
        }
      ],
      "args": [
        {
          "name": "unrealizedMaxImbalance",
          "type": "u128"
        },
        {
          "name": "maxRevenueWithdrawPerPeriod",
          "type": "u128"
        },
        {
          "name": "quoteMaxInsurance",
          "type": "u128"
        }
      ]
    },
    {
      "name": "updatePerpLiquidationFee",
      "accounts": [
        {
          "name": "admin",
          "isMut": false,
          "isSigner": true
        },
        {
          "name": "state",
          "isMut": false,
          "isSigner": false
        },
        {
          "name": "perpMarket",
          "isMut": true,
          "isSigner": false
        }
      ],
      "args": [
        {
          "name": "liquidatorFee",
          "type": "u128"
        },
        {
          "name": "ifLiquidationFee",
          "type": "u128"
        }
      ]
    },
    {
      "name": "updateInsuranceFundUnstakingPeriod",
      "accounts": [
        {
          "name": "admin",
          "isMut": false,
          "isSigner": true
        },
        {
          "name": "state",
          "isMut": false,
          "isSigner": false
        },
        {
          "name": "spotMarket",
          "isMut": true,
          "isSigner": false
        }
      ],
      "args": [
        {
          "name": "insuranceFundUnstakingPeriod",
          "type": "i64"
        }
      ]
    },
    {
      "name": "updateSpotMarketLiquidationFee",
      "accounts": [
        {
          "name": "admin",
          "isMut": false,
          "isSigner": true
        },
        {
          "name": "state",
          "isMut": false,
          "isSigner": false
        },
        {
          "name": "spotMarket",
          "isMut": true,
          "isSigner": false
        }
      ],
      "args": [
        {
          "name": "liquidatorFee",
          "type": "u128"
        },
        {
          "name": "ifLiquidationFee",
          "type": "u128"
        }
      ]
    },
    {
      "name": "updateWithdrawGuardThreshold",
      "accounts": [
        {
          "name": "admin",
          "isMut": false,
          "isSigner": true
        },
        {
          "name": "state",
          "isMut": false,
          "isSigner": false
        },
        {
          "name": "spotMarket",
          "isMut": true,
          "isSigner": false
        }
      ],
      "args": [
        {
          "name": "withdrawGuardThreshold",
          "type": "u128"
        }
      ]
    },
    {
      "name": "updateSpotMarketIfFactor",
      "accounts": [
        {
          "name": "admin",
          "isMut": false,
          "isSigner": true
        },
        {
          "name": "state",
          "isMut": false,
          "isSigner": false
        },
        {
          "name": "spotMarket",
          "isMut": true,
          "isSigner": false
        }
      ],
      "args": [
        {
          "name": "spotMarketIndex",
          "type": "u16"
        },
        {
          "name": "userIfFactor",
          "type": "u32"
        },
        {
          "name": "totalIfFactor",
          "type": "u32"
        }
      ]
    },
    {
      "name": "updateSpotMarketRevenueSettlePeriod",
      "accounts": [
        {
          "name": "admin",
          "isMut": false,
          "isSigner": true
        },
        {
          "name": "state",
          "isMut": false,
          "isSigner": false
        },
        {
          "name": "spotMarket",
          "isMut": true,
          "isSigner": false
        }
      ],
      "args": [
        {
          "name": "revenueSettlePeriod",
          "type": "i64"
        }
      ]
    },
    {
      "name": "updateSpotMarketStatus",
      "accounts": [
        {
          "name": "admin",
          "isMut": false,
          "isSigner": true
        },
        {
          "name": "state",
          "isMut": false,
          "isSigner": false
        },
        {
          "name": "spotMarket",
          "isMut": true,
          "isSigner": false
        }
      ],
      "args": [
        {
          "name": "status",
          "type": {
            "defined": "MarketStatus"
          }
        }
      ]
    },
    {
<<<<<<< HEAD
      "name": "updatePerpFeeStructure",
=======
      "name": "updateSpotMarketAssetTier",
>>>>>>> adeb97ec
      "accounts": [
        {
          "name": "admin",
          "isMut": false,
          "isSigner": true
        },
        {
          "name": "state",
          "isMut": false,
          "isSigner": false
        },
        {
          "name": "spotMarket",
          "isMut": true,
          "isSigner": false
        }
      ],
      "args": [
        {
<<<<<<< HEAD
          "name": "feeStructure",
=======
          "name": "assetTier",
>>>>>>> adeb97ec
          "type": {
            "defined": "AssetTier"
          }
        }
      ]
    },
    {
<<<<<<< HEAD
      "name": "updateSpotFeeStructure",
=======
      "name": "updateSpotMarketMarginWeights",
>>>>>>> adeb97ec
      "accounts": [
        {
          "name": "admin",
          "isMut": false,
          "isSigner": true
        },
        {
          "name": "state",
          "isMut": false,
          "isSigner": false
        },
        {
          "name": "spotMarket",
          "isMut": true,
          "isSigner": false
        }
      ],
      "args": [
        {
<<<<<<< HEAD
          "name": "feeStructure",
          "type": {
            "defined": "FeeStructure"
          }
=======
          "name": "initialAssetWeight",
          "type": "u128"
        },
        {
          "name": "maintenanceAssetWeight",
          "type": "u128"
        },
        {
          "name": "initialLiabilityWeight",
          "type": "u128"
        },
        {
          "name": "maintenanceLiabilityWeight",
          "type": "u128"
        },
        {
          "name": "imfFactor",
          "type": "u128"
>>>>>>> adeb97ec
        }
      ]
    },
    {
      "name": "updateSpotMarketMaxTokenDeposits",
      "accounts": [
        {
          "name": "admin",
          "isMut": false,
          "isSigner": true
        },
        {
          "name": "state",
          "isMut": false,
          "isSigner": false
        },
        {
          "name": "spotMarket",
          "isMut": true,
          "isSigner": false
        }
      ],
      "args": [
        {
          "name": "maxTokenDeposits",
          "type": "u128"
        }
      ]
    },
    {
      "name": "updateSpotMarketOracle",
      "accounts": [
        {
          "name": "admin",
          "isMut": false,
          "isSigner": true
        },
        {
          "name": "state",
          "isMut": false,
          "isSigner": false
        },
        {
          "name": "spotMarket",
          "isMut": true,
          "isSigner": false
        }
      ],
      "args": [
        {
          "name": "oracle",
          "type": "publicKey"
        },
        {
          "name": "oracleSource",
          "type": {
            "defined": "OracleSource"
          }
        }
      ]
    },
    {
      "name": "updatePerpMarketStatus",
      "accounts": [
        {
          "name": "admin",
          "isMut": false,
          "isSigner": true
        },
        {
          "name": "state",
          "isMut": false,
          "isSigner": false
        },
        {
          "name": "perpMarket",
          "isMut": true,
          "isSigner": false
        }
      ],
      "args": [
        {
          "name": "status",
          "type": {
            "defined": "MarketStatus"
          }
        }
      ]
    },
    {
      "name": "updatePerpMarketContractTier",
      "accounts": [
        {
          "name": "admin",
          "isMut": false,
          "isSigner": true
        },
        {
          "name": "state",
          "isMut": false,
          "isSigner": false
        },
        {
          "name": "perpMarket",
          "isMut": true,
          "isSigner": false
        }
      ],
      "args": [
        {
          "name": "contractTier",
          "type": {
            "defined": "ContractTier"
          }
        }
      ]
    },
    {
      "name": "updatePerpMarketImfFactor",
      "accounts": [
        {
          "name": "admin",
          "isMut": false,
          "isSigner": true
        },
        {
          "name": "state",
          "isMut": false,
          "isSigner": false
        },
        {
          "name": "perpMarket",
          "isMut": true,
          "isSigner": false
        }
      ],
      "args": [
        {
          "name": "imfFactor",
          "type": "u128"
        }
      ]
    },
    {
      "name": "updatePerpMarketUnrealizedAssetWeight",
      "accounts": [
        {
          "name": "admin",
          "isMut": false,
          "isSigner": true
        },
        {
          "name": "state",
          "isMut": false,
          "isSigner": false
        },
        {
          "name": "perpMarket",
          "isMut": true,
          "isSigner": false
        }
      ],
      "args": [
        {
          "name": "unrealizedInitialAssetWeight",
          "type": "u32"
        },
        {
          "name": "unrealizedMaintenanceAssetWeight",
          "type": "u32"
        }
      ]
    },
    {
      "name": "updatePerpMarketConcentrationCoef",
      "accounts": [
        {
          "name": "admin",
          "isMut": false,
          "isSigner": true
        },
        {
          "name": "state",
          "isMut": false,
          "isSigner": false
        },
        {
          "name": "perpMarket",
          "isMut": true,
          "isSigner": false
        }
      ],
      "args": [
        {
          "name": "concentrationScale",
          "type": "u128"
        }
      ]
    },
    {
      "name": "updatePerpMarketCurveUpdateIntensity",
      "accounts": [
        {
          "name": "admin",
          "isMut": false,
          "isSigner": true
        },
        {
          "name": "state",
          "isMut": false,
          "isSigner": false
        },
        {
          "name": "perpMarket",
          "isMut": true,
          "isSigner": false
        }
      ],
      "args": [
        {
          "name": "curveUpdateIntensity",
          "type": "u8"
        }
      ]
    },
    {
      "name": "updateLpCooldownTime",
      "accounts": [
        {
          "name": "admin",
          "isMut": false,
          "isSigner": true
        },
        {
          "name": "state",
          "isMut": true,
          "isSigner": false
        }
      ],
      "args": [
        {
          "name": "lpCooldownTime",
          "type": "u64"
        }
      ]
    },
    {
      "name": "updatePerpFeeStructure",
      "accounts": [
        {
          "name": "admin",
          "isMut": false,
          "isSigner": true
        },
        {
          "name": "state",
          "isMut": true,
          "isSigner": false
        }
      ],
      "args": [
        {
          "name": "feeStructure",
          "type": {
            "defined": "FeeStructure"
          }
        }
      ]
    },
    {
      "name": "updateSpotFeeStructure",
      "accounts": [
        {
          "name": "admin",
          "isMut": false,
          "isSigner": true
        },
        {
          "name": "state",
          "isMut": true,
          "isSigner": false
        }
      ],
      "args": [
        {
          "name": "feeStructure",
          "type": {
            "defined": "FeeStructure"
          }
        }
      ]
    },
    {
      "name": "updateOracleGuardRails",
      "accounts": [
        {
          "name": "admin",
          "isMut": false,
          "isSigner": true
        },
        {
          "name": "state",
          "isMut": true,
          "isSigner": false
        }
      ],
      "args": [
        {
          "name": "oracleGuardRails",
          "type": {
            "defined": "OracleGuardRails"
          }
        }
      ]
    },
    {
      "name": "updatePerpMarketOracle",
      "accounts": [
        {
          "name": "admin",
          "isMut": false,
          "isSigner": true
        },
        {
          "name": "state",
          "isMut": false,
          "isSigner": false
        },
        {
          "name": "perpMarket",
          "isMut": true,
          "isSigner": false
        }
      ],
      "args": [
        {
          "name": "oracle",
          "type": "publicKey"
        },
        {
          "name": "oracleSource",
          "type": {
            "defined": "OracleSource"
          }
        }
      ]
    },
    {
      "name": "updatePerpMarketBaseSpread",
      "accounts": [
        {
          "name": "admin",
          "isMut": false,
          "isSigner": true
        },
        {
          "name": "state",
          "isMut": false,
          "isSigner": false
        },
        {
          "name": "perpMarket",
          "isMut": true,
          "isSigner": false
        }
      ],
      "args": [
        {
          "name": "baseSpread",
          "type": "u16"
        }
      ]
    },
    {
      "name": "updateAmmJitIntensity",
      "accounts": [
        {
          "name": "admin",
          "isMut": false,
          "isSigner": true
        },
        {
          "name": "state",
          "isMut": false,
          "isSigner": false
        },
        {
          "name": "perpMarket",
          "isMut": true,
          "isSigner": false
        }
      ],
      "args": [
        {
          "name": "ammJitIntensity",
          "type": "u8"
        }
      ]
    },
    {
      "name": "updatePerpMarketMaxSpread",
      "accounts": [
        {
          "name": "admin",
          "isMut": false,
          "isSigner": true
        },
        {
          "name": "state",
          "isMut": false,
          "isSigner": false
        },
        {
          "name": "perpMarket",
          "isMut": true,
          "isSigner": false
        }
      ],
      "args": [
        {
          "name": "maxSpread",
          "type": "u32"
        }
      ]
    },
    {
      "name": "updatePerpMarketStepSizeAndTickSize",
      "accounts": [
        {
          "name": "admin",
          "isMut": false,
          "isSigner": true
        },
        {
          "name": "state",
          "isMut": false,
          "isSigner": false
        },
        {
          "name": "perpMarket",
          "isMut": true,
          "isSigner": false
        }
      ],
      "args": [
        {
          "name": "stepSize",
          "type": "u64"
        },
        {
          "name": "tickSize",
          "type": "u64"
        }
      ]
    },
    {
      "name": "updatePerpMarketName",
      "accounts": [
        {
          "name": "admin",
          "isMut": false,
          "isSigner": true
        },
        {
          "name": "state",
          "isMut": false,
          "isSigner": false
        },
        {
          "name": "perpMarket",
          "isMut": true,
          "isSigner": false
        }
      ],
      "args": [
        {
          "name": "name",
          "type": {
            "array": [
              "u8",
              32
            ]
          }
        }
      ]
    },
    {
      "name": "updatePerpMarketMinOrderSize",
      "accounts": [
        {
          "name": "admin",
          "isMut": false,
          "isSigner": true
        },
        {
          "name": "state",
          "isMut": false,
          "isSigner": false
        },
        {
          "name": "perpMarket",
          "isMut": true,
          "isSigner": false
        }
      ],
      "args": [
        {
          "name": "orderSize",
          "type": "u64"
        }
      ]
    },
    {
      "name": "updatePerpMarketMaxSlippageRatio",
      "accounts": [
        {
          "name": "admin",
          "isMut": false,
          "isSigner": true
        },
        {
          "name": "state",
          "isMut": false,
          "isSigner": false
        },
        {
          "name": "perpMarket",
          "isMut": true,
          "isSigner": false
        }
      ],
      "args": [
        {
          "name": "maxSlippageRatio",
          "type": "u16"
        }
      ]
    },
    {
      "name": "updatePerpMarketMaxFillReserveFraction",
      "accounts": [
        {
          "name": "admin",
          "isMut": false,
          "isSigner": true
        },
        {
          "name": "state",
          "isMut": false,
          "isSigner": false
        },
        {
          "name": "perpMarket",
          "isMut": true,
          "isSigner": false
        }
      ],
      "args": [
        {
          "name": "maxFillReserveFraction",
          "type": "u16"
        }
      ]
    },
    {
      "name": "updateAdmin",
      "accounts": [
        {
          "name": "admin",
          "isMut": false,
          "isSigner": true
        },
        {
          "name": "state",
          "isMut": true,
          "isSigner": false
        }
      ],
      "args": [
        {
          "name": "admin",
          "type": "publicKey"
        }
      ]
    },
    {
      "name": "updateWhitelistMint",
      "accounts": [
        {
          "name": "admin",
          "isMut": false,
          "isSigner": true
        },
        {
          "name": "state",
          "isMut": true,
          "isSigner": false
        }
      ],
      "args": [
        {
          "name": "whitelistMint",
          "type": "publicKey"
        }
      ]
    },
    {
      "name": "updateDiscountMint",
      "accounts": [
        {
          "name": "admin",
          "isMut": false,
          "isSigner": true
        },
        {
          "name": "state",
          "isMut": true,
          "isSigner": false
        }
      ],
      "args": [
        {
          "name": "discountMint",
          "type": "publicKey"
        }
      ]
    },
    {
      "name": "updateExchangeStatus",
      "accounts": [
        {
          "name": "admin",
          "isMut": false,
          "isSigner": true
        },
        {
          "name": "state",
          "isMut": true,
          "isSigner": false
        }
      ],
      "args": [
        {
          "name": "exchangeStatus",
          "type": {
            "defined": "ExchangeStatus"
          }
        }
      ]
    },
    {
      "name": "updatePerpAuctionDuration",
      "accounts": [
        {
          "name": "admin",
          "isMut": false,
          "isSigner": true
        },
        {
          "name": "state",
          "isMut": true,
          "isSigner": false
        }
      ],
      "args": [
        {
          "name": "minPerpAuctionDuration",
          "type": "u8"
        }
      ]
    },
    {
      "name": "updateSpotAuctionDuration",
      "accounts": [
        {
          "name": "admin",
          "isMut": false,
          "isSigner": true
        },
        {
          "name": "state",
          "isMut": true,
          "isSigner": false
        }
      ],
      "args": [
        {
          "name": "defaultSpotAuctionDuration",
          "type": "u8"
        }
      ]
    },
    {
      "name": "adminRemoveInsuranceFundStake",
      "accounts": [
        {
          "name": "admin",
          "isMut": false,
          "isSigner": true
        },
        {
          "name": "state",
          "isMut": false,
          "isSigner": false
        },
        {
          "name": "spotMarket",
          "isMut": false,
          "isSigner": false
        },
        {
          "name": "insuranceFundVault",
          "isMut": true,
          "isSigner": false
        },
        {
          "name": "clearingHouseSigner",
          "isMut": false,
          "isSigner": false
        },
        {
          "name": "adminTokenAccount",
          "isMut": true,
          "isSigner": false
        },
        {
          "name": "tokenProgram",
          "isMut": false,
          "isSigner": false
        }
      ],
      "args": [
        {
          "name": "marketIndex",
          "type": "u16"
        },
        {
          "name": "amount",
          "type": "u64"
        }
      ]
    },
    {
      "name": "updateUserQuoteAssetInsuranceStake",
      "accounts": [
        {
          "name": "state",
          "isMut": false,
          "isSigner": false
        },
        {
          "name": "spotMarket",
          "isMut": false,
          "isSigner": false
        },
        {
          "name": "insuranceFundStake",
          "isMut": true,
          "isSigner": false
        },
        {
          "name": "userStats",
          "isMut": true,
          "isSigner": false
        },
        {
          "name": "authority",
          "isMut": false,
          "isSigner": true
        },
        {
          "name": "insuranceFundVault",
          "isMut": true,
          "isSigner": false
        }
      ],
      "args": []
    }
  ],
  "accounts": [
    {
      "name": "InsuranceFundStake",
      "type": {
        "kind": "struct",
        "fields": [
          {
            "name": "authority",
            "type": "publicKey"
          },
          {
            "name": "ifShares",
            "type": "u128"
          },
          {
            "name": "lastWithdrawRequestShares",
            "type": "u128"
          },
          {
            "name": "ifBase",
            "type": "u128"
          },
          {
            "name": "lastValidTs",
            "type": "i64"
          },
          {
            "name": "lastWithdrawRequestValue",
            "type": "u64"
          },
          {
            "name": "lastWithdrawRequestTs",
            "type": "i64"
          },
          {
            "name": "marketIndex",
            "type": "u16"
          },
          {
            "name": "costBasis",
            "type": "i64"
          },
          {
            "name": "padding",
            "type": {
              "array": [
                "u8",
                6
              ]
            }
          }
        ]
      }
    },
    {
      "name": "PerpMarket",
      "type": {
        "kind": "struct",
        "fields": [
          {
            "name": "pubkey",
            "type": "publicKey"
          },
          {
            "name": "amm",
            "type": {
              "defined": "AMM"
            }
          },
          {
            "name": "pnlPool",
            "type": {
              "defined": "PoolBalance"
            }
          },
          {
            "name": "name",
            "type": {
              "array": [
                "u8",
                32
              ]
            }
          },
          {
            "name": "expiryPrice",
            "type": "i128"
          },
          {
            "name": "numberOfUsers",
            "type": "u128"
          },
          {
            "name": "imfFactor",
            "type": "u128"
          },
          {
            "name": "unrealizedPnlImfFactor",
            "type": "u128"
          },
          {
            "name": "unrealizedPnlMaxImbalance",
            "type": "u128"
          },
          {
            "name": "liquidatorFee",
            "type": "u128"
          },
          {
            "name": "ifLiquidationFee",
            "type": "u128"
          },
          {
            "name": "insuranceClaim",
            "type": {
              "defined": "InsuranceClaim"
            }
          },
          {
            "name": "expiryTs",
            "type": "i64"
          },
          {
            "name": "nextFillRecordId",
            "type": "u64"
          },
          {
            "name": "nextFundingRateRecordId",
            "type": "u64"
          },
          {
            "name": "nextCurveRecordId",
            "type": "u64"
          },
          {
            "name": "marginRatioInitial",
            "type": "u32"
          },
          {
            "name": "marginRatioMaintenance",
            "type": "u32"
          },
          {
            "name": "unrealizedPnlInitialAssetWeight",
            "type": "u32"
          },
          {
            "name": "unrealizedPnlMaintenanceAssetWeight",
            "type": "u32"
          },
          {
            "name": "marketIndex",
            "type": "u16"
          },
          {
            "name": "status",
            "type": {
              "defined": "MarketStatus"
            }
          },
          {
            "name": "contractType",
            "type": {
              "defined": "ContractType"
            }
          },
          {
            "name": "contractTier",
            "type": {
              "defined": "ContractTier"
            }
          },
          {
            "name": "padding",
            "type": {
              "array": [
                "u8",
                3
              ]
            }
          }
        ]
      }
    },
    {
      "name": "SpotMarket",
      "type": {
        "kind": "struct",
        "fields": [
          {
            "name": "pubkey",
            "type": "publicKey"
          },
          {
            "name": "oracle",
            "type": "publicKey"
          },
          {
            "name": "mint",
            "type": "publicKey"
          },
          {
            "name": "vault",
            "type": "publicKey"
          },
          {
            "name": "historicalOracleData",
            "type": {
              "defined": "HistoricalOracleData"
            }
          },
          {
            "name": "historicalIndexData",
            "type": {
              "defined": "HistoricalIndexData"
            }
          },
          {
            "name": "revenuePool",
            "type": {
              "defined": "PoolBalance"
            }
          },
          {
            "name": "spotFeePool",
            "type": {
              "defined": "PoolBalance"
            }
          },
          {
            "name": "insuranceFund",
            "type": {
              "defined": "InsuranceFund"
            }
          },
          {
            "name": "initialAssetWeight",
            "type": "u128"
          },
          {
            "name": "maintenanceAssetWeight",
            "type": "u128"
          },
          {
            "name": "initialLiabilityWeight",
            "type": "u128"
          },
          {
            "name": "maintenanceLiabilityWeight",
            "type": "u128"
          },
          {
            "name": "imfFactor",
            "type": "u128"
          },
          {
            "name": "liquidatorFee",
            "type": "u128"
          },
          {
            "name": "ifLiquidationFee",
            "type": "u128"
          },
          {
            "name": "withdrawGuardThreshold",
            "type": "u128"
          },
          {
            "name": "totalSpotFee",
            "type": "u128"
          },
          {
            "name": "depositBalance",
            "type": "u128"
          },
          {
            "name": "borrowBalance",
            "type": "u128"
          },
          {
            "name": "maxTokenDeposits",
            "type": "u128"
          },
          {
            "name": "depositTokenTwap",
            "type": "u128"
          },
          {
            "name": "borrowTokenTwap",
            "type": "u128"
          },
          {
            "name": "utilizationTwap",
            "type": "u128"
          },
          {
            "name": "cumulativeDepositInterest",
            "type": "u128"
          },
          {
            "name": "cumulativeBorrowInterest",
            "type": "u128"
          },
          {
            "name": "lastInterestTs",
            "type": "u64"
          },
          {
            "name": "lastTwapTs",
            "type": "u64"
          },
          {
            "name": "expiryTs",
            "type": "i64"
          },
          {
            "name": "orderStepSize",
            "type": "u64"
          },
          {
            "name": "orderTickSize",
            "type": "u64"
          },
          {
            "name": "minOrderSize",
            "type": "u64"
          },
          {
            "name": "maxPositionSize",
            "type": "u64"
          },
          {
            "name": "nextFillRecordId",
            "type": "u64"
          },
          {
            "name": "optimalUtilization",
            "type": "u32"
          },
          {
            "name": "optimalBorrowRate",
            "type": "u32"
          },
          {
            "name": "maxBorrowRate",
            "type": "u32"
          },
          {
            "name": "marketIndex",
            "type": "u16"
          },
          {
            "name": "decimals",
            "type": "u8"
          },
          {
            "name": "oracleSource",
            "type": {
              "defined": "OracleSource"
            }
          },
          {
            "name": "status",
            "type": {
              "defined": "MarketStatus"
            }
          },
          {
            "name": "assetTier",
            "type": {
              "defined": "AssetTier"
            }
          },
          {
            "name": "padding",
            "type": {
              "array": [
                "u8",
                6
              ]
            }
          }
        ]
      }
    },
    {
      "name": "SerumV3FulfillmentConfig",
      "type": {
        "kind": "struct",
        "fields": [
          {
            "name": "pubkey",
            "type": "publicKey"
          },
          {
            "name": "serumProgramId",
            "type": "publicKey"
          },
          {
            "name": "serumMarket",
            "type": "publicKey"
          },
          {
            "name": "serumRequestQueue",
            "type": "publicKey"
          },
          {
            "name": "serumEventQueue",
            "type": "publicKey"
          },
          {
            "name": "serumBids",
            "type": "publicKey"
          },
          {
            "name": "serumAsks",
            "type": "publicKey"
          },
          {
            "name": "serumBaseVault",
            "type": "publicKey"
          },
          {
            "name": "serumQuoteVault",
            "type": "publicKey"
          },
          {
            "name": "serumOpenOrders",
            "type": "publicKey"
          },
          {
            "name": "serumSignerNonce",
            "type": "u64"
          },
          {
            "name": "marketIndex",
            "type": "u16"
          },
          {
            "name": "fulfillmentType",
            "type": {
              "defined": "SpotFulfillmentType"
            }
          },
          {
            "name": "status",
            "type": {
              "defined": "SpotFulfillmentStatus"
            }
          },
          {
            "name": "padding",
            "type": {
              "array": [
                "u8",
                4
              ]
            }
          }
        ]
      }
    },
    {
      "name": "State",
      "type": {
        "kind": "struct",
        "fields": [
          {
            "name": "admin",
            "type": "publicKey"
          },
          {
            "name": "whitelistMint",
            "type": "publicKey"
          },
          {
            "name": "discountMint",
            "type": "publicKey"
          },
          {
            "name": "signer",
            "type": "publicKey"
          },
          {
            "name": "srmVault",
            "type": "publicKey"
          },
          {
<<<<<<< HEAD
            "name": "whitelistMint",
            "type": "publicKey"
          },
          {
            "name": "discountMint",
            "type": "publicKey"
=======
            "name": "perpFeeStructure",
            "type": {
              "defined": "FeeStructure"
            }
          },
          {
            "name": "spotFeeStructure",
            "type": {
              "defined": "FeeStructure"
            }
>>>>>>> adeb97ec
          },
          {
            "name": "oracleGuardRails",
            "type": {
              "defined": "OracleGuardRails"
            }
          },
          {
            "name": "numberOfAuthorities",
            "type": "u64"
          },
          {
            "name": "lpCooldownTime",
            "type": "u64"
          },
          {
            "name": "liquidationMarginBufferRatio",
            "type": "u32"
          },
          {
            "name": "settlementDuration",
            "type": "u16"
          },
          {
            "name": "numberOfMarkets",
            "type": "u16"
          },
          {
            "name": "numberOfSpotMarkets",
            "type": "u16"
          },
          {
            "name": "signerNonce",
            "type": "u8"
          },
          {
            "name": "minPerpAuctionDuration",
            "type": "u8"
          },
          {
            "name": "defaultMarketOrderTimeInForce",
            "type": "u8"
          },
          {
            "name": "defaultSpotAuctionDuration",
            "type": "u8"
          },
          {
            "name": "exchangeStatus",
            "type": {
              "defined": "ExchangeStatus"
            }
          },
          {
<<<<<<< HEAD
            "name": "signerNonce",
            "type": "u8"
          },
          {
            "name": "perpFeeStructure",
            "type": {
              "defined": "FeeStructure"
            }
          },
          {
            "name": "spotFeeStructure",
            "type": {
              "defined": "FeeStructure"
=======
            "name": "padding",
            "type": {
              "array": [
                "u8",
                1
              ]
>>>>>>> adeb97ec
            }
          }
        ]
      }
    },
    {
      "name": "User",
      "type": {
        "kind": "struct",
        "fields": [
          {
            "name": "authority",
            "type": "publicKey"
          },
          {
            "name": "delegate",
            "type": "publicKey"
<<<<<<< HEAD
          },
          {
            "name": "userId",
            "type": "u8"
=======
>>>>>>> adeb97ec
          },
          {
            "name": "name",
            "type": {
              "array": [
                "u8",
                32
              ]
            }
          },
          {
            "name": "spotPositions",
            "type": {
              "array": [
                {
                  "defined": "SpotPosition"
                },
                8
              ]
            }
          },
          {
            "name": "perpPositions",
            "type": {
              "array": [
                {
                  "defined": "PerpPosition"
                },
                8
              ]
            }
          },
          {
            "name": "orders",
            "type": {
              "array": [
                {
                  "defined": "Order"
                },
                32
              ]
            }
          },
          {
            "name": "lastAddPerpLpSharesTs",
            "type": "i64"
          },
          {
            "name": "nextOrderId",
            "type": "u32"
          },
          {
            "name": "maxMarginRatio",
            "type": "u32"
          },
          {
            "name": "nextLiquidationId",
            "type": "u16"
          },
          {
            "name": "subAccountId",
            "type": "u8"
          },
          {
            "name": "isBeingLiquidated",
            "type": "bool"
          },
          {
            "name": "isBankrupt",
            "type": "bool"
          },
          {
            "name": "padding",
            "type": {
              "array": [
                "u8",
                3
              ]
            }
          }
        ]
      }
    },
    {
      "name": "UserStats",
      "type": {
        "kind": "struct",
        "fields": [
          {
            "name": "authority",
            "type": "publicKey"
          },
          {
            "name": "referrer",
            "type": "publicKey"
          },
          {
<<<<<<< HEAD
            "name": "totalReferrerReward",
            "type": "u64"
          },
          {
            "name": "currentEpochReferrerReward",
            "type": "u64"
          },
          {
            "name": "nextEpochTs",
            "type": "i64"
          },
          {
=======
>>>>>>> adeb97ec
            "name": "fees",
            "type": {
              "defined": "UserFees"
            }
          },
          {
            "name": "nextEpochTs",
            "type": "i64"
          },
          {
            "name": "makerVolume30d",
            "type": "u64"
          },
          {
            "name": "takerVolume30d",
            "type": "u64"
          },
          {
            "name": "fillerVolume30d",
            "type": "u64"
          },
          {
            "name": "lastMakerVolume30dTs",
            "type": "i64"
          },
          {
            "name": "lastTakerVolume30dTs",
            "type": "i64"
          },
          {
            "name": "lastFillerVolume30dTs",
            "type": "i64"
          },
          {
<<<<<<< HEAD
            "name": "stakedQuoteAssetAmount",
            "type": "u64"
=======
            "name": "ifStakedQuoteAssetAmount",
            "type": "u64"
          },
          {
            "name": "numberOfSubAccounts",
            "type": "u8"
          },
          {
            "name": "isReferrer",
            "type": "bool"
          },
          {
            "name": "padding",
            "type": {
              "array": [
                "u8",
                6
              ]
            }
>>>>>>> adeb97ec
          }
        ]
      }
    }
  ],
  "types": [
    {
      "name": "OrderParams",
      "type": {
        "kind": "struct",
        "fields": [
          {
            "name": "orderType",
            "type": {
              "defined": "OrderType"
            }
          },
          {
            "name": "marketType",
            "type": {
              "defined": "MarketType"
            }
          },
          {
            "name": "direction",
            "type": {
              "defined": "PositionDirection"
            }
          },
          {
            "name": "userOrderId",
            "type": "u8"
          },
          {
            "name": "baseAssetAmount",
            "type": "u64"
          },
          {
            "name": "price",
            "type": "u64"
          },
          {
            "name": "marketIndex",
            "type": "u16"
          },
          {
            "name": "reduceOnly",
            "type": "bool"
          },
          {
            "name": "postOnly",
            "type": "bool"
          },
          {
            "name": "immediateOrCancel",
            "type": "bool"
          },
          {
            "name": "triggerPrice",
            "type": {
              "option": "u64"
            }
          },
          {
            "name": "triggerCondition",
            "type": {
              "defined": "OrderTriggerCondition"
            }
          },
          {
            "name": "oraclePriceOffset",
            "type": {
              "option": "i32"
            }
          },
          {
            "name": "auctionDuration",
            "type": {
              "option": "u8"
            }
          },
          {
            "name": "timeInForce",
            "type": {
              "option": "u8"
            }
          },
          {
            "name": "auctionStartPrice",
            "type": {
              "option": "u64"
            }
          }
        ]
      }
    },
    {
      "name": "LiquidatePerpRecord",
      "type": {
        "kind": "struct",
        "fields": [
          {
            "name": "marketIndex",
            "type": "u16"
          },
          {
            "name": "oraclePrice",
            "type": "i128"
          },
          {
            "name": "baseAssetAmount",
            "type": "i64"
          },
          {
            "name": "quoteAssetAmount",
            "type": "i64"
          },
          {
            "name": "lpShares",
            "type": "u64"
          },
          {
            "name": "fillRecordId",
            "type": "u64"
          },
          {
            "name": "userOrderId",
            "type": "u32"
          },
          {
            "name": "liquidatorOrderId",
            "type": "u32"
          },
          {
            "name": "ifFee",
            "type": "u64"
          }
        ]
      }
    },
    {
      "name": "LiquidateSpotRecord",
      "type": {
        "kind": "struct",
        "fields": [
          {
            "name": "assetMarketIndex",
            "type": "u16"
          },
          {
            "name": "assetPrice",
            "type": "i128"
          },
          {
            "name": "assetTransfer",
            "type": "u128"
          },
          {
            "name": "liabilityMarketIndex",
            "type": "u16"
          },
          {
            "name": "liabilityPrice",
            "type": "i128"
          },
          {
            "name": "liabilityTransfer",
            "type": "u128"
          },
          {
            "name": "ifFee",
            "type": "u64"
          }
        ]
      }
    },
    {
      "name": "LiquidateBorrowForPerpPnlRecord",
      "type": {
        "kind": "struct",
        "fields": [
          {
            "name": "perpMarketIndex",
            "type": "u16"
          },
          {
            "name": "marketOraclePrice",
            "type": "i128"
          },
          {
            "name": "pnlTransfer",
            "type": "u128"
          },
          {
            "name": "liabilityMarketIndex",
            "type": "u16"
          },
          {
            "name": "liabilityPrice",
            "type": "i128"
          },
          {
            "name": "liabilityTransfer",
            "type": "u128"
          }
        ]
      }
    },
    {
      "name": "LiquidatePerpPnlForDepositRecord",
      "type": {
        "kind": "struct",
        "fields": [
          {
            "name": "perpMarketIndex",
            "type": "u16"
          },
          {
            "name": "marketOraclePrice",
            "type": "i128"
          },
          {
            "name": "pnlTransfer",
            "type": "u128"
          },
          {
            "name": "assetMarketIndex",
            "type": "u16"
          },
          {
            "name": "assetPrice",
            "type": "i128"
          },
          {
            "name": "assetTransfer",
            "type": "u128"
          }
        ]
      }
    },
    {
      "name": "PerpBankruptcyRecord",
      "type": {
        "kind": "struct",
        "fields": [
          {
            "name": "marketIndex",
            "type": "u16"
          },
          {
            "name": "pnl",
            "type": "i128"
          },
          {
            "name": "ifPayment",
            "type": "u128"
          },
          {
            "name": "cumulativeFundingRateDelta",
            "type": "i128"
          }
        ]
      }
    },
    {
      "name": "SpotBankruptcyRecord",
      "type": {
        "kind": "struct",
        "fields": [
          {
            "name": "marketIndex",
            "type": "u16"
          },
          {
            "name": "borrowAmount",
            "type": "u128"
          },
          {
            "name": "ifPayment",
            "type": "u128"
          },
          {
            "name": "cumulativeDepositInterestDelta",
            "type": "u128"
          }
        ]
      }
    },
    {
      "name": "HistoricalOracleData",
      "type": {
        "kind": "struct",
        "fields": [
          {
            "name": "lastOraclePrice",
            "type": "i128"
          },
          {
            "name": "lastOracleConf",
            "type": "u128"
          },
          {
            "name": "lastOracleDelay",
            "type": "i64"
          },
          {
            "name": "lastOraclePriceTwap",
            "type": "i128"
          },
          {
            "name": "lastOraclePriceTwap5min",
            "type": "i128"
          },
          {
            "name": "lastOraclePriceTwapTs",
            "type": "i64"
          }
        ]
      }
    },
    {
      "name": "HistoricalIndexData",
      "type": {
        "kind": "struct",
        "fields": [
          {
            "name": "lastIndexBidPrice",
            "type": "u128"
          },
          {
            "name": "lastIndexAskPrice",
            "type": "u128"
          },
          {
            "name": "lastIndexPriceTwap",
            "type": "u128"
          },
          {
            "name": "lastIndexPriceTwap5min",
            "type": "u128"
          },
          {
            "name": "lastIndexPriceTwapTs",
            "type": "i64"
          }
        ]
      }
    },
    {
      "name": "InsuranceClaim",
      "type": {
        "kind": "struct",
        "fields": [
          {
            "name": "revenueWithdrawSinceLastSettle",
            "type": "u128"
          },
          {
            "name": "maxRevenueWithdrawPerPeriod",
            "type": "u128"
          },
          {
            "name": "quoteMaxInsurance",
            "type": "u128"
          },
          {
            "name": "quoteSettledInsurance",
            "type": "u128"
          },
          {
            "name": "lastRevenueWithdrawTs",
            "type": "i64"
          }
        ]
      }
    },
    {
      "name": "PoolBalance",
      "type": {
        "kind": "struct",
        "fields": [
          {
            "name": "scaledBalance",
            "type": "u128"
          },
          {
            "name": "marketIndex",
            "type": "u16"
          },
          {
            "name": "padding",
            "type": {
              "array": [
                "u8",
                6
              ]
            }
          }
        ]
      }
    },
    {
      "name": "AMM",
      "type": {
        "kind": "struct",
        "fields": [
          {
            "name": "oracle",
            "type": "publicKey"
          },
          {
            "name": "historicalOracleData",
            "type": {
              "defined": "HistoricalOracleData"
            }
          },
          {
            "name": "baseAssetAmountPerLp",
            "type": "i128"
          },
          {
            "name": "quoteAssetAmountPerLp",
            "type": "i128"
          },
          {
            "name": "feePool",
            "type": {
              "defined": "PoolBalance"
            }
          },
          {
            "name": "lastOracleNormalisedPrice",
            "type": "i128"
          },
          {
            "name": "lastOracleReservePriceSpreadPct",
            "type": "i128"
          },
          {
            "name": "baseAssetReserve",
            "type": "u128"
          },
          {
            "name": "quoteAssetReserve",
            "type": "u128"
          },
          {
            "name": "concentrationCoef",
            "type": "u128"
          },
          {
            "name": "minBaseAssetReserve",
            "type": "u128"
          },
          {
            "name": "maxBaseAssetReserve",
            "type": "u128"
          },
          {
            "name": "sqrtK",
            "type": "u128"
          },
          {
            "name": "pegMultiplier",
            "type": "u128"
          },
          {
            "name": "terminalQuoteAssetReserve",
            "type": "u128"
          },
          {
            "name": "baseAssetAmountLong",
            "type": "i128"
          },
          {
            "name": "baseAssetAmountShort",
            "type": "i128"
          },
          {
            "name": "baseAssetAmountWithAmm",
            "type": "i128"
          },
          {
            "name": "baseAssetAmountWithUnsettledLp",
            "type": "i128"
          },
          {
            "name": "quoteAssetAmountLong",
            "type": "i128"
          },
          {
            "name": "quoteAssetAmountShort",
            "type": "i128"
          },
          {
            "name": "quoteEntryAmountLong",
            "type": "i128"
          },
          {
            "name": "quoteEntryAmountShort",
            "type": "i128"
          },
          {
            "name": "userLpShares",
            "type": "u128"
          },
          {
            "name": "lastFundingRate",
            "type": "i128"
          },
          {
            "name": "lastFundingRateLong",
            "type": "i128"
          },
          {
            "name": "lastFundingRateShort",
            "type": "i128"
          },
          {
            "name": "last24hAvgFundingRate",
            "type": "i128"
          },
          {
            "name": "totalFee",
            "type": "i128"
          },
          {
            "name": "totalMmFee",
            "type": "i128"
          },
          {
            "name": "totalExchangeFee",
            "type": "u128"
          },
          {
            "name": "totalFeeMinusDistributions",
            "type": "i128"
          },
          {
            "name": "totalFeeWithdrawn",
            "type": "u128"
          },
          {
            "name": "totalLiquidationFee",
            "type": "u128"
          },
          {
            "name": "cumulativeFundingRateLong",
            "type": "i128"
          },
          {
            "name": "cumulativeFundingRateShort",
            "type": "i128"
          },
          {
            "name": "cumulativeSocialLoss",
            "type": "i128"
          },
          {
            "name": "longSpread",
            "type": "u128"
          },
          {
            "name": "shortSpread",
            "type": "u128"
          },
          {
            "name": "askBaseAssetReserve",
            "type": "u128"
          },
          {
            "name": "askQuoteAssetReserve",
            "type": "u128"
          },
          {
            "name": "bidBaseAssetReserve",
            "type": "u128"
          },
          {
            "name": "bidQuoteAssetReserve",
            "type": "u128"
          },
          {
            "name": "lastBidPriceTwap",
            "type": "u128"
          },
          {
            "name": "lastAskPriceTwap",
            "type": "u128"
          },
          {
            "name": "lastMarkPriceTwap",
            "type": "u128"
          },
          {
            "name": "lastMarkPriceTwap5min",
            "type": "u128"
          },
          {
            "name": "lastUpdateSlot",
            "type": "u64"
          },
          {
            "name": "lastOracleConfPct",
            "type": "u64"
          },
          {
            "name": "netRevenueSinceLastFunding",
            "type": "i64"
          },
          {
            "name": "lastFundingRateTs",
            "type": "i64"
          },
          {
            "name": "fundingPeriod",
            "type": "i64"
          },
          {
            "name": "orderStepSize",
            "type": "u64"
          },
          {
            "name": "orderTickSize",
            "type": "u64"
          },
          {
            "name": "minOrderSize",
            "type": "u64"
          },
          {
            "name": "maxPositionSize",
            "type": "u64"
          },
          {
            "name": "volume24h",
            "type": "u64"
          },
          {
            "name": "longIntensityVolume",
            "type": "u64"
          },
          {
            "name": "shortIntensityVolume",
            "type": "u64"
          },
          {
            "name": "lastTradeTs",
            "type": "i64"
          },
          {
            "name": "markStd",
            "type": "u64"
          },
          {
            "name": "lastMarkPriceTwapTs",
            "type": "i64"
          },
          {
            "name": "maxSpread",
            "type": "u32"
          },
          {
            "name": "maxFillReserveFraction",
            "type": "u16"
          },
          {
            "name": "maxSlippageRatio",
            "type": "u16"
          },
          {
            "name": "baseSpread",
            "type": "u16"
          },
          {
            "name": "longIntensityCount",
            "type": "u16"
          },
          {
            "name": "shortIntensityCount",
            "type": "u16"
          },
          {
            "name": "curveUpdateIntensity",
            "type": "u8"
          },
          {
            "name": "ammJitIntensity",
            "type": "u8"
          },
          {
            "name": "oracleSource",
            "type": {
              "defined": "OracleSource"
            }
          },
          {
            "name": "lastOracleValid",
            "type": "bool"
          },
          {
            "name": "padding",
            "type": {
              "array": [
                "u8",
                6
              ]
            }
          }
        ]
      }
    },
    {
      "name": "InsuranceFund",
      "type": {
        "kind": "struct",
        "fields": [
          {
            "name": "vault",
            "type": "publicKey"
          },
          {
            "name": "totalShares",
            "type": "u128"
          },
          {
            "name": "userShares",
            "type": "u128"
          },
          {
            "name": "sharesBase",
            "type": "u128"
          },
          {
            "name": "unstakingPeriod",
            "type": "i64"
          },
          {
            "name": "lastRevenueSettleTs",
            "type": "i64"
          },
          {
            "name": "revenueSettlePeriod",
            "type": "i64"
          },
          {
            "name": "totalFactor",
            "type": "u32"
          },
          {
            "name": "userFactor",
            "type": "u32"
          }
        ]
      }
    },
    {
      "name": "OracleGuardRails",
      "type": {
        "kind": "struct",
        "fields": [
          {
            "name": "priceDivergence",
            "type": {
              "defined": "PriceDivergenceGuardRails"
            }
          },
          {
            "name": "validity",
            "type": {
              "defined": "ValidityGuardRails"
            }
          },
          {
            "name": "useForLiquidations",
            "type": "bool"
          }
        ]
      }
    },
    {
      "name": "PriceDivergenceGuardRails",
      "type": {
        "kind": "struct",
        "fields": [
          {
            "name": "markOracleDivergenceNumerator",
            "type": "u128"
          },
          {
            "name": "markOracleDivergenceDenominator",
            "type": "u128"
          }
        ]
      }
    },
    {
      "name": "ValidityGuardRails",
      "type": {
        "kind": "struct",
        "fields": [
          {
            "name": "slotsBeforeStaleForAmm",
            "type": "i64"
          },
          {
            "name": "slotsBeforeStaleForMargin",
            "type": "i64"
          },
          {
            "name": "confidenceIntervalMaxSize",
            "type": "u128"
          },
          {
            "name": "tooVolatileRatio",
            "type": "i128"
          }
        ]
      }
    },
    {
      "name": "FeeStructure",
      "type": {
        "kind": "struct",
        "fields": [
          {
            "name": "feeTiers",
            "type": {
              "array": [
                {
                  "defined": "FeeTier"
                },
                10
              ]
            }
          },
          {
            "name": "fillerRewardStructure",
            "type": {
              "defined": "OrderFillerRewardStructure"
            }
          },
          {
            "name": "referrerRewardEpochUpperBound",
            "type": "u64"
          },
          {
            "name": "flatFillerFee",
            "type": "u64"
          }
        ]
      }
    },
    {
      "name": "FeeTier",
      "type": {
        "kind": "struct",
        "fields": [
          {
            "name": "feeNumerator",
            "type": "u32"
          },
          {
            "name": "feeDenominator",
            "type": "u32"
          },
          {
            "name": "makerRebateNumerator",
            "type": "u32"
          },
          {
            "name": "makerRebateDenominator",
            "type": "u32"
          },
          {
            "name": "referrerRewardNumerator",
            "type": "u32"
          },
          {
            "name": "referrerRewardDenominator",
            "type": "u32"
          },
          {
            "name": "refereeFeeNumerator",
            "type": "u32"
          },
          {
            "name": "refereeFeeDenominator",
            "type": "u32"
          }
        ]
      }
    },
    {
      "name": "OrderFillerRewardStructure",
      "type": {
        "kind": "struct",
        "fields": [
          {
            "name": "rewardNumerator",
            "type": "u32"
          },
          {
            "name": "rewardDenominator",
            "type": "u32"
          },
          {
            "name": "timeBasedRewardLowerBound",
            "type": "u128"
          }
        ]
      }
    },
    {
      "name": "UserFees",
      "type": {
        "kind": "struct",
        "fields": [
          {
            "name": "totalFeePaid",
            "type": "u64"
          },
          {
            "name": "totalFeeRebate",
            "type": "u64"
          },
          {
            "name": "totalTokenDiscount",
            "type": "u64"
          },
          {
            "name": "totalRefereeDiscount",
            "type": "u64"
          },
          {
            "name": "totalReferrerReward",
            "type": "u64"
          },
          {
            "name": "currentEpochReferrerReward",
            "type": "u64"
          }
        ]
      }
    },
    {
      "name": "SpotPosition",
      "type": {
        "kind": "struct",
        "fields": [
          {
            "name": "scaledBalance",
            "type": "u64"
          },
          {
            "name": "openBids",
            "type": "i64"
          },
          {
            "name": "openAsks",
            "type": "i64"
          },
          {
            "name": "cumulativeDeposits",
            "type": "i64"
          },
          {
            "name": "marketIndex",
            "type": "u16"
          },
          {
            "name": "balanceType",
            "type": {
              "defined": "SpotBalanceType"
            }
          },
          {
            "name": "openOrders",
            "type": "u8"
          },
          {
<<<<<<< HEAD
            "name": "openBids",
            "type": "i128"
          },
          {
            "name": "openAsks",
            "type": "i128"
          },
          {
            "name": "cumulativeDeposits",
            "type": "i64"
=======
            "name": "padding",
            "type": {
              "array": [
                "u8",
                4
              ]
            }
>>>>>>> adeb97ec
          }
        ]
      }
    },
    {
      "name": "PerpPosition",
      "type": {
        "kind": "struct",
        "fields": [
          {
            "name": "lastCumulativeFundingRate",
            "type": "i64"
          },
          {
            "name": "baseAssetAmount",
            "type": "i64"
          },
          {
            "name": "quoteAssetAmount",
            "type": "i64"
          },
          {
            "name": "quoteEntryAmount",
            "type": "i64"
          },
          {
            "name": "openBids",
            "type": "i64"
          },
          {
            "name": "openAsks",
            "type": "i64"
          },
          {
            "name": "settledPnl",
            "type": "i64"
          },
          {
            "name": "lpShares",
            "type": "u64"
          },
          {
            "name": "lastNetBaseAssetAmountPerLp",
            "type": "i64"
          },
          {
            "name": "lastNetQuoteAssetAmountPerLp",
            "type": "i64"
          },
          {
            "name": "remainderBaseAssetAmount",
            "type": "i32"
          },
          {
            "name": "marketIndex",
            "type": "u16"
          },
          {
            "name": "openOrders",
            "type": "u8"
          },
          {
            "name": "padding",
            "type": {
              "array": [
                "u8",
                1
              ]
            }
          }
        ]
      }
    },
    {
      "name": "Order",
      "type": {
        "kind": "struct",
        "fields": [
          {
            "name": "ts",
            "type": "i64"
          },
          {
            "name": "slot",
            "type": "u64"
          },
          {
            "name": "price",
            "type": "u64"
          },
          {
            "name": "baseAssetAmount",
            "type": "u64"
          },
          {
            "name": "baseAssetAmountFilled",
            "type": "u64"
          },
          {
            "name": "quoteAssetAmountFilled",
            "type": "u64"
          },
          {
            "name": "fee",
            "type": "i64"
          },
          {
            "name": "triggerPrice",
            "type": "u64"
          },
          {
            "name": "auctionStartPrice",
            "type": "u64"
          },
          {
            "name": "auctionEndPrice",
            "type": "u64"
          },
          {
            "name": "oraclePriceOffset",
            "type": "i32"
          },
          {
            "name": "orderId",
            "type": "u32"
          },
          {
            "name": "marketIndex",
            "type": "u16"
          },
          {
            "name": "status",
            "type": {
              "defined": "OrderStatus"
            }
          },
          {
            "name": "orderType",
            "type": {
              "defined": "OrderType"
            }
          },
          {
            "name": "marketType",
            "type": {
              "defined": "MarketType"
            }
          },
          {
            "name": "userOrderId",
            "type": "u8"
          },
          {
            "name": "existingPositionDirection",
            "type": {
              "defined": "PositionDirection"
            }
          },
          {
            "name": "direction",
            "type": {
              "defined": "PositionDirection"
            }
          },
          {
            "name": "reduceOnly",
            "type": "bool"
          },
          {
            "name": "postOnly",
            "type": "bool"
          },
          {
            "name": "immediateOrCancel",
            "type": "bool"
          },
          {
            "name": "triggerCondition",
            "type": {
              "defined": "OrderTriggerCondition"
            }
          },
          {
            "name": "triggered",
            "type": "bool"
          },
          {
            "name": "auctionDuration",
            "type": "u8"
          },
          {
            "name": "timeInForce",
            "type": "u8"
          },
          {
            "name": "padding",
            "type": {
              "array": [
                "u8",
                1
              ]
            }
          }
        ]
      }
    },
    {
      "name": "SwapDirection",
      "type": {
        "kind": "enum",
        "variants": [
          {
            "name": "Add"
          },
          {
            "name": "Remove"
          }
        ]
      }
    },
    {
      "name": "PositionDirection",
      "type": {
        "kind": "enum",
        "variants": [
          {
            "name": "Long"
          },
          {
            "name": "Short"
          }
        ]
      }
    },
    {
      "name": "SpotFulfillmentType",
      "type": {
        "kind": "enum",
        "variants": [
          {
            "name": "SerumV3"
          },
          {
            "name": "None"
          }
        ]
      }
    },
    {
      "name": "TwapPeriod",
      "type": {
        "kind": "enum",
        "variants": [
          {
            "name": "FundingPeriod"
          },
          {
            "name": "FiveMin"
          }
        ]
      }
    },
    {
      "name": "LiquidationMultiplierType",
      "type": {
        "kind": "enum",
        "variants": [
          {
            "name": "Discount"
          },
          {
            "name": "Premium"
          }
        ]
      }
    },
    {
      "name": "MarginRequirementType",
      "type": {
        "kind": "enum",
        "variants": [
          {
            "name": "Initial"
          },
          {
            "name": "Maintenance"
          }
        ]
      }
    },
    {
      "name": "OracleValidity",
      "type": {
        "kind": "enum",
        "variants": [
          {
            "name": "Invalid"
          },
          {
            "name": "TooVolatile"
          },
          {
            "name": "StaleForMargin"
          },
          {
            "name": "InsufficientDataPoints"
          },
          {
            "name": "StaleForAMM"
          },
          {
            "name": "Valid"
          }
        ]
      }
    },
    {
      "name": "DriftAction",
      "type": {
        "kind": "enum",
        "variants": [
          {
            "name": "UpdateFunding"
          },
          {
            "name": "SettlePnl"
          },
          {
            "name": "TriggerOrder"
          },
          {
            "name": "FillOrderMatch"
          },
          {
            "name": "FillOrderAmm"
          },
          {
            "name": "Liquidate"
          },
          {
            "name": "MarginCalc"
          },
          {
            "name": "UpdateTwap"
          },
          {
            "name": "UpdateAMMCurve"
          }
        ]
      }
    },
    {
      "name": "PositionUpdateType",
      "type": {
        "kind": "enum",
        "variants": [
          {
            "name": "Open"
          },
          {
            "name": "Increase"
          },
          {
            "name": "Reduce"
          },
          {
            "name": "Close"
          },
          {
            "name": "Flip"
          }
        ]
      }
    },
    {
      "name": "DepositDirection",
      "type": {
        "kind": "enum",
        "variants": [
          {
            "name": "DEPOSIT"
          },
          {
            "name": "WITHDRAW"
          }
        ]
      }
    },
    {
      "name": "OrderAction",
      "type": {
        "kind": "enum",
        "variants": [
          {
            "name": "Place"
          },
          {
            "name": "Cancel"
          },
          {
            "name": "Fill"
          },
          {
            "name": "Trigger"
          },
          {
            "name": "Expire"
          }
        ]
      }
    },
    {
      "name": "OrderActionExplanation",
      "type": {
        "kind": "enum",
        "variants": [
          {
            "name": "None"
          },
          {
            "name": "InsufficientFreeCollateral"
          },
          {
            "name": "OraclePriceBreachedLimitPrice"
          },
          {
            "name": "MarketOrderFilledToLimitPrice"
          },
          {
            "name": "OrderExpired"
          },
          {
            "name": "CanceledForLiquidation"
          },
          {
            "name": "OrderFilledWithAMM"
          },
          {
            "name": "OrderFilledWithMatch"
          },
          {
            "name": "MarketExpired"
          }
        ]
      }
    },
    {
      "name": "LPAction",
      "type": {
        "kind": "enum",
        "variants": [
          {
            "name": "AddLiquidity"
          },
          {
            "name": "RemoveLiquidity"
          },
          {
            "name": "SettleLiquidity"
          }
        ]
      }
    },
    {
      "name": "LiquidationType",
      "type": {
        "kind": "enum",
        "variants": [
          {
            "name": "LiquidatePerp"
          },
          {
            "name": "LiquidateSpot"
          },
          {
            "name": "LiquidateBorrowForPerpPnl"
          },
          {
            "name": "LiquidatePerpPnlForDeposit"
          },
          {
            "name": "PerpBankruptcy"
          },
          {
            "name": "SpotBankruptcy"
          }
        ]
      }
    },
    {
      "name": "StakeAction",
      "type": {
        "kind": "enum",
        "variants": [
          {
            "name": "Stake"
          },
          {
            "name": "UnstakeRequest"
          },
          {
            "name": "UnstakeCancelRequest"
          },
          {
            "name": "Unstake"
          }
        ]
      }
    },
    {
      "name": "PerpFulfillmentMethod",
      "type": {
        "kind": "enum",
        "variants": [
          {
            "name": "AMM",
            "fields": [
              {
                "option": "u128"
              }
            ]
          },
          {
            "name": "Match"
          }
        ]
      }
    },
    {
      "name": "SpotFulfillmentMethod",
      "type": {
        "kind": "enum",
        "variants": [
          {
            "name": "SerumV3"
          },
          {
            "name": "Match"
          }
        ]
      }
    },
    {
      "name": "OracleSource",
      "type": {
        "kind": "enum",
        "variants": [
          {
            "name": "Pyth"
          },
          {
            "name": "Switchboard"
          },
          {
            "name": "QuoteAsset"
          }
        ]
      }
    },
    {
      "name": "MarketStatus",
      "type": {
        "kind": "enum",
        "variants": [
          {
            "name": "Initialized"
          },
          {
            "name": "Active"
          },
          {
            "name": "FundingPaused"
          },
          {
            "name": "AmmPaused"
          },
          {
            "name": "FillPaused"
          },
          {
            "name": "WithdrawPaused"
          },
          {
            "name": "ReduceOnly"
          },
          {
            "name": "Settlement"
          },
          {
            "name": "Delisted"
          }
        ]
      }
    },
    {
      "name": "ContractType",
      "type": {
        "kind": "enum",
        "variants": [
          {
            "name": "Perpetual"
          },
          {
            "name": "Future"
          }
        ]
      }
    },
    {
      "name": "ContractTier",
      "type": {
        "kind": "enum",
        "variants": [
          {
            "name": "A"
          },
          {
            "name": "B"
          },
          {
            "name": "C"
          },
          {
            "name": "Speculative"
          }
        ]
      }
    },
    {
      "name": "SpotBalanceType",
      "type": {
        "kind": "enum",
        "variants": [
          {
            "name": "Deposit"
          },
          {
            "name": "Borrow"
          }
        ]
      }
    },
    {
      "name": "SpotFulfillmentStatus",
      "type": {
        "kind": "enum",
        "variants": [
          {
            "name": "Enabled"
          },
          {
            "name": "Disabled"
          }
        ]
      }
    },
    {
      "name": "AssetTier",
      "type": {
        "kind": "enum",
        "variants": [
          {
            "name": "Collateral"
          },
          {
            "name": "Protected"
          },
          {
            "name": "Cross"
          },
          {
            "name": "Isolated"
          },
          {
            "name": "Unlisted"
          }
        ]
      }
    },
    {
      "name": "ExchangeStatus",
      "type": {
        "kind": "enum",
        "variants": [
          {
            "name": "Active"
          },
          {
            "name": "FundingPaused"
          },
          {
            "name": "AmmPaused"
          },
          {
            "name": "FillPaused"
          },
          {
            "name": "LiqPaused"
          },
          {
            "name": "WithdrawPaused"
          },
          {
            "name": "Paused"
          }
        ]
      }
    },
    {
      "name": "AssetType",
      "type": {
        "kind": "enum",
        "variants": [
          {
            "name": "Base"
          },
          {
            "name": "Quote"
          }
        ]
      }
    },
    {
      "name": "OrderStatus",
      "type": {
        "kind": "enum",
        "variants": [
          {
            "name": "Init"
          },
          {
            "name": "Open"
          },
          {
            "name": "Filled"
          },
          {
            "name": "Canceled"
          }
        ]
      }
    },
    {
      "name": "OrderType",
      "type": {
        "kind": "enum",
        "variants": [
          {
            "name": "Market"
          },
          {
            "name": "Limit"
          },
          {
            "name": "TriggerMarket"
          },
          {
            "name": "TriggerLimit"
          }
        ]
      }
    },
    {
      "name": "OrderTriggerCondition",
      "type": {
        "kind": "enum",
        "variants": [
          {
            "name": "Above"
          },
          {
            "name": "Below"
          }
        ]
      }
    },
    {
      "name": "MarketType",
      "type": {
        "kind": "enum",
        "variants": [
          {
            "name": "Spot"
          },
          {
            "name": "Perp"
          }
        ]
      }
    }
  ],
  "events": [
    {
      "name": "NewUserRecord",
      "fields": [
        {
          "name": "ts",
          "type": "i64",
          "index": false
        },
        {
          "name": "userAuthority",
          "type": "publicKey",
          "index": false
        },
        {
          "name": "user",
          "type": "publicKey",
          "index": false
        },
        {
          "name": "subAccountId",
          "type": "u8",
          "index": false
        },
        {
          "name": "name",
          "type": {
            "array": [
              "u8",
              32
            ]
          },
          "index": false
        },
        {
          "name": "referrer",
          "type": "publicKey",
          "index": false
        }
      ]
    },
    {
      "name": "DepositRecord",
      "fields": [
        {
          "name": "ts",
          "type": "i64",
          "index": false
        },
        {
          "name": "userAuthority",
          "type": "publicKey",
          "index": false
        },
        {
          "name": "user",
          "type": "publicKey",
          "index": false
        },
        {
          "name": "direction",
          "type": {
            "defined": "DepositDirection"
          },
          "index": false
        },
        {
          "name": "amount",
          "type": "u64",
          "index": false
        },
        {
          "name": "marketIndex",
          "type": "u16",
          "index": false
        },
        {
          "name": "oraclePrice",
          "type": "i128",
          "index": false
        },
        {
          "name": "marketDepositBalance",
          "type": "u128",
          "index": false
        },
        {
          "name": "marketWithdrawBalance",
          "type": "u128",
          "index": false
        },
        {
          "name": "marketCumulativeDepositInterest",
          "type": "u128",
          "index": false
        },
        {
          "name": "marketCumulativeBorrowInterest",
          "type": "u128",
          "index": false
        },
        {
          "name": "transferUser",
          "type": {
            "option": "publicKey"
          },
          "index": false
        }
      ]
    },
    {
      "name": "SpotInterestRecord",
      "fields": [
        {
          "name": "ts",
          "type": "i64",
          "index": false
        },
        {
          "name": "marketIndex",
          "type": "u16",
          "index": false
        },
        {
          "name": "depositBalance",
          "type": "u128",
          "index": false
        },
        {
          "name": "cumulativeDepositInterest",
          "type": "u128",
          "index": false
        },
        {
          "name": "borrowBalance",
          "type": "u128",
          "index": false
        },
        {
          "name": "cumulativeBorrowInterest",
          "type": "u128",
          "index": false
        },
        {
          "name": "optimalUtilization",
          "type": "u32",
          "index": false
        },
        {
          "name": "optimalBorrowRate",
          "type": "u32",
          "index": false
        },
        {
          "name": "maxBorrowRate",
          "type": "u32",
          "index": false
        }
      ]
    },
    {
      "name": "FundingPaymentRecord",
      "fields": [
        {
          "name": "ts",
          "type": "i64",
          "index": false
        },
        {
          "name": "userAuthority",
          "type": "publicKey",
          "index": false
        },
        {
          "name": "user",
          "type": "publicKey",
          "index": false
        },
        {
          "name": "marketIndex",
          "type": "u16",
          "index": false
        },
        {
          "name": "fundingPayment",
          "type": "i64",
          "index": false
        },
        {
          "name": "baseAssetAmount",
          "type": "i64",
          "index": false
        },
        {
          "name": "userLastCumulativeFunding",
          "type": "i64",
          "index": false
        },
        {
          "name": "ammCumulativeFundingLong",
          "type": "i128",
          "index": false
        },
        {
          "name": "ammCumulativeFundingShort",
          "type": "i128",
          "index": false
        }
      ]
    },
    {
      "name": "FundingRateRecord",
      "fields": [
        {
          "name": "ts",
          "type": "i64",
          "index": false
        },
        {
          "name": "recordId",
          "type": "u64",
          "index": false
        },
        {
          "name": "marketIndex",
          "type": "u16",
          "index": false
        },
        {
          "name": "fundingRate",
          "type": "i128",
          "index": false
        },
        {
          "name": "fundingRateLong",
          "type": "i128",
          "index": false
        },
        {
          "name": "fundingRateShort",
          "type": "i128",
          "index": false
        },
        {
          "name": "cumulativeFundingRateLong",
          "type": "i128",
          "index": false
        },
        {
          "name": "cumulativeFundingRateShort",
          "type": "i128",
          "index": false
        },
        {
          "name": "oraclePriceTwap",
          "type": "i128",
          "index": false
        },
        {
          "name": "markPriceTwap",
          "type": "u128",
          "index": false
        },
        {
          "name": "periodRevenue",
          "type": "i64",
          "index": false
        },
        {
          "name": "baseAssetAmountWithAmm",
          "type": "i128",
          "index": false
        },
        {
          "name": "baseAssetAmountWithUnsettledLp",
          "type": "i128",
          "index": false
        }
      ]
    },
    {
      "name": "CurveRecord",
      "fields": [
        {
          "name": "ts",
          "type": "i64",
          "index": false
        },
        {
          "name": "recordId",
          "type": "u64",
          "index": false
        },
        {
          "name": "marketIndex",
          "type": "u16",
          "index": false
        },
        {
          "name": "pegMultiplierBefore",
          "type": "u128",
          "index": false
        },
        {
          "name": "baseAssetReserveBefore",
          "type": "u128",
          "index": false
        },
        {
          "name": "quoteAssetReserveBefore",
          "type": "u128",
          "index": false
        },
        {
          "name": "sqrtKBefore",
          "type": "u128",
          "index": false
        },
        {
          "name": "pegMultiplierAfter",
          "type": "u128",
          "index": false
        },
        {
          "name": "baseAssetReserveAfter",
          "type": "u128",
          "index": false
        },
        {
          "name": "quoteAssetReserveAfter",
          "type": "u128",
          "index": false
        },
        {
          "name": "sqrtKAfter",
          "type": "u128",
          "index": false
        },
        {
          "name": "baseAssetAmountLong",
          "type": "u128",
          "index": false
        },
        {
          "name": "baseAssetAmountShort",
          "type": "u128",
          "index": false
        },
        {
          "name": "baseAssetAmountWithAmm",
          "type": "i128",
          "index": false
        },
        {
          "name": "numberOfUsers",
          "type": "u128",
          "index": false
        },
        {
          "name": "totalFee",
          "type": "i128",
          "index": false
        },
        {
          "name": "totalFeeMinusDistributions",
          "type": "i128",
          "index": false
        },
        {
          "name": "adjustmentCost",
          "type": "i128",
          "index": false
        },
        {
          "name": "oraclePrice",
          "type": "i128",
          "index": false
        },
        {
          "name": "fillRecord",
          "type": "u128",
          "index": false
        }
      ]
    },
    {
      "name": "OrderRecord",
      "fields": [
        {
          "name": "ts",
          "type": "i64",
          "index": false
        },
        {
          "name": "user",
          "type": "publicKey",
          "index": false
        },
        {
          "name": "order",
          "type": {
            "defined": "Order"
          },
          "index": false
        }
      ]
    },
    {
      "name": "OrderActionRecord",
      "fields": [
        {
          "name": "ts",
          "type": "i64",
          "index": false
        },
        {
          "name": "action",
          "type": {
            "defined": "OrderAction"
          },
          "index": false
        },
        {
          "name": "actionExplanation",
          "type": {
            "defined": "OrderActionExplanation"
          },
          "index": false
        },
        {
          "name": "marketIndex",
          "type": "u16",
          "index": false
        },
        {
          "name": "marketType",
          "type": {
            "defined": "MarketType"
          },
          "index": false
        },
        {
          "name": "filler",
          "type": {
            "option": "publicKey"
          },
          "index": false
        },
        {
          "name": "fillerReward",
          "type": {
            "option": "u64"
          },
          "index": false
        },
        {
          "name": "fillRecordId",
          "type": {
            "option": "u64"
          },
          "index": false
        },
        {
          "name": "baseAssetAmountFilled",
          "type": {
            "option": "u64"
          },
          "index": false
        },
        {
          "name": "quoteAssetAmountFilled",
          "type": {
            "option": "u64"
          },
          "index": false
        },
        {
          "name": "takerFee",
          "type": {
            "option": "u64"
          },
          "index": false
        },
        {
          "name": "makerFee",
          "type": {
            "option": "i64"
          },
          "index": false
        },
        {
          "name": "referrerReward",
          "type": {
            "option": "u32"
          },
          "index": false
        },
        {
          "name": "quoteAssetAmountSurplus",
          "type": {
            "option": "i64"
          },
          "index": false
        },
        {
          "name": "spotFulfillmentMethodFee",
          "type": {
            "option": "u64"
          },
          "index": false
        },
        {
          "name": "taker",
          "type": {
            "option": "publicKey"
          },
          "index": false
        },
        {
          "name": "takerOrderId",
          "type": {
            "option": "u32"
          },
          "index": false
        },
        {
          "name": "takerOrderDirection",
          "type": {
            "option": {
              "defined": "PositionDirection"
            }
          },
          "index": false
        },
        {
          "name": "takerOrderBaseAssetAmount",
          "type": {
            "option": "u64"
          },
          "index": false
        },
        {
          "name": "takerOrderCumulativeBaseAssetAmountFilled",
          "type": {
            "option": "u64"
          },
          "index": false
        },
        {
          "name": "takerOrderCumulativeQuoteAssetAmountFilled",
          "type": {
            "option": "u64"
          },
          "index": false
        },
        {
          "name": "takerOrderFee",
          "type": {
            "option": "i64"
          },
          "index": false
        },
        {
          "name": "maker",
          "type": {
            "option": "publicKey"
          },
          "index": false
        },
        {
          "name": "makerOrderId",
          "type": {
            "option": "u32"
          },
          "index": false
        },
        {
          "name": "makerOrderDirection",
          "type": {
            "option": {
              "defined": "PositionDirection"
            }
          },
          "index": false
        },
        {
          "name": "makerOrderBaseAssetAmount",
          "type": {
            "option": "u64"
          },
          "index": false
        },
        {
          "name": "makerOrderCumulativeBaseAssetAmountFilled",
          "type": {
            "option": "u64"
          },
          "index": false
        },
        {
          "name": "makerOrderCumulativeQuoteAssetAmountFilled",
          "type": {
            "option": "u64"
          },
          "index": false
        },
        {
          "name": "makerOrderFee",
          "type": {
            "option": "i64"
          },
          "index": false
        },
        {
          "name": "oraclePrice",
          "type": "i128",
          "index": false
        }
      ]
    },
    {
      "name": "LPRecord",
      "fields": [
        {
          "name": "ts",
          "type": "i64",
          "index": false
        },
        {
          "name": "user",
          "type": "publicKey",
          "index": false
        },
        {
          "name": "action",
          "type": {
            "defined": "LPAction"
          },
          "index": false
        },
        {
          "name": "nShares",
          "type": "u64",
          "index": false
        },
        {
          "name": "marketIndex",
          "type": "u16",
          "index": false
        },
        {
          "name": "deltaBaseAssetAmount",
          "type": "i64",
          "index": false
        },
        {
          "name": "deltaQuoteAssetAmount",
          "type": "i64",
          "index": false
        },
        {
          "name": "pnl",
          "type": "i64",
          "index": false
        }
      ]
    },
    {
      "name": "LiquidationRecord",
      "fields": [
        {
          "name": "ts",
          "type": "i64",
          "index": false
        },
        {
          "name": "liquidationType",
          "type": {
            "defined": "LiquidationType"
          },
          "index": false
        },
        {
          "name": "user",
          "type": "publicKey",
          "index": false
        },
        {
          "name": "liquidator",
          "type": "publicKey",
          "index": false
        },
        {
          "name": "marginRequirement",
          "type": "u128",
          "index": false
        },
        {
          "name": "totalCollateral",
          "type": "i128",
          "index": false
        },
        {
          "name": "liquidationId",
          "type": "u16",
          "index": false
        },
        {
          "name": "bankrupt",
          "type": "bool",
          "index": false
        },
        {
          "name": "canceledOrderIds",
          "type": {
            "vec": "u32"
          },
          "index": false
        },
        {
          "name": "liquidatePerp",
          "type": {
            "defined": "LiquidatePerpRecord"
          },
          "index": false
        },
        {
          "name": "liquidateSpot",
          "type": {
            "defined": "LiquidateSpotRecord"
          },
          "index": false
        },
        {
          "name": "liquidateBorrowForPerpPnl",
          "type": {
            "defined": "LiquidateBorrowForPerpPnlRecord"
          },
          "index": false
        },
        {
          "name": "liquidatePerpPnlForDeposit",
          "type": {
            "defined": "LiquidatePerpPnlForDepositRecord"
          },
          "index": false
        },
        {
          "name": "perpBankruptcy",
          "type": {
            "defined": "PerpBankruptcyRecord"
          },
          "index": false
        },
        {
          "name": "spotBankruptcy",
          "type": {
            "defined": "SpotBankruptcyRecord"
          },
          "index": false
        }
      ]
    },
    {
      "name": "SettlePnlRecord",
      "fields": [
        {
          "name": "ts",
          "type": "i64",
          "index": false
        },
        {
          "name": "user",
          "type": "publicKey",
          "index": false
        },
        {
          "name": "marketIndex",
          "type": "u16",
          "index": false
        },
        {
          "name": "pnl",
          "type": "i128",
          "index": false
        },
        {
          "name": "baseAssetAmount",
          "type": "i64",
          "index": false
        },
        {
          "name": "quoteAssetAmountAfter",
          "type": "i64",
          "index": false
        },
        {
          "name": "quoteEntryAmount",
          "type": "i64",
          "index": false
        },
        {
          "name": "settlePrice",
          "type": "i128",
          "index": false
        }
      ]
    },
    {
      "name": "InsuranceFundRecord",
      "fields": [
        {
          "name": "ts",
          "type": "i64",
          "index": false
        },
        {
          "name": "spotMarketIndex",
          "type": "u16",
          "index": false
        },
        {
          "name": "perpMarketIndex",
          "type": "u16",
          "index": false
        },
        {
          "name": "userIfFactor",
          "type": "u32",
          "index": false
        },
        {
          "name": "totalIfFactor",
          "type": "u32",
          "index": false
        },
        {
          "name": "vaultAmountBefore",
          "type": "u64",
          "index": false
        },
        {
          "name": "insuranceVaultAmountBefore",
          "type": "u64",
          "index": false
        },
        {
          "name": "totalIfSharesBefore",
          "type": "u128",
          "index": false
        },
        {
          "name": "totalIfSharesAfter",
          "type": "u128",
          "index": false
        },
        {
          "name": "amount",
          "type": "i64",
          "index": false
        }
      ]
    },
    {
      "name": "InsuranceFundStakeRecord",
      "fields": [
        {
          "name": "ts",
          "type": "i64",
          "index": false
        },
        {
          "name": "userAuthority",
          "type": "publicKey",
          "index": false
        },
        {
          "name": "action",
          "type": {
            "defined": "StakeAction"
          },
          "index": false
        },
        {
          "name": "amount",
          "type": "u64",
          "index": false
        },
        {
          "name": "marketIndex",
          "type": "u16",
          "index": false
        },
        {
          "name": "insuranceVaultAmountBefore",
          "type": "u64",
          "index": false
        },
        {
          "name": "ifSharesBefore",
          "type": "u128",
          "index": false
        },
        {
          "name": "userIfSharesBefore",
          "type": "u128",
          "index": false
        },
        {
          "name": "totalIfSharesBefore",
          "type": "u128",
          "index": false
        },
        {
          "name": "ifSharesAfter",
          "type": "u128",
          "index": false
        },
        {
          "name": "userIfSharesAfter",
          "type": "u128",
          "index": false
        },
        {
          "name": "totalIfSharesAfter",
          "type": "u128",
          "index": false
        }
      ]
    }
  ],
  "errors": [
    {
      "code": 6000,
      "name": "InvalidSpotMarketAuthority",
      "msg": "Invalid Spot Market Authority"
    },
    {
      "code": 6001,
      "name": "InvalidInsuranceFundAuthority",
      "msg": "Clearing house not insurance fund authority"
    },
    {
      "code": 6002,
      "name": "InsufficientDeposit",
      "msg": "Insufficient deposit"
    },
    {
      "code": 6003,
      "name": "InsufficientCollateral",
      "msg": "Insufficient collateral"
    },
    {
      "code": 6004,
      "name": "SufficientCollateral",
      "msg": "Sufficient collateral"
    },
    {
      "code": 6005,
      "name": "MaxNumberOfPositions",
      "msg": "Max number of positions taken"
    },
    {
      "code": 6006,
      "name": "AdminControlsPricesDisabled",
      "msg": "Admin Controls Prices Disabled"
    },
    {
      "code": 6007,
      "name": "MarketIndexNotInitialized",
      "msg": "Market Index Not Initialized"
    },
    {
      "code": 6008,
      "name": "MarketIndexAlreadyInitialized",
      "msg": "Market Index Already Initialized"
    },
    {
      "code": 6009,
      "name": "UserAccountAndUserPositionsAccountMismatch",
      "msg": "User Account And User Positions Account Mismatch"
    },
    {
      "code": 6010,
      "name": "UserHasNoPositionInMarket",
      "msg": "User Has No Position In Market"
    },
    {
      "code": 6011,
      "name": "InvalidInitialPeg",
      "msg": "Invalid Initial Peg"
    },
    {
      "code": 6012,
      "name": "InvalidRepegRedundant",
      "msg": "AMM repeg already configured with amt given"
    },
    {
      "code": 6013,
      "name": "InvalidRepegDirection",
      "msg": "AMM repeg incorrect repeg direction"
    },
    {
      "code": 6014,
      "name": "InvalidRepegProfitability",
      "msg": "AMM repeg out of bounds pnl"
    },
    {
      "code": 6015,
      "name": "SlippageOutsideLimit",
      "msg": "Slippage Outside Limit Price"
    },
    {
      "code": 6016,
      "name": "OrderSizeTooSmall",
      "msg": "Order Size Too Small"
    },
    {
      "code": 6017,
      "name": "InvalidUpdateK",
      "msg": "Price change too large when updating K"
    },
    {
      "code": 6018,
      "name": "AdminWithdrawTooLarge",
      "msg": "Admin tried to withdraw amount larger than fees collected"
    },
    {
      "code": 6019,
      "name": "MathError",
      "msg": "Math Error"
    },
    {
      "code": 6020,
      "name": "BnConversionError",
      "msg": "Conversion to u128/u64 failed with an overflow or underflow"
    },
    {
      "code": 6021,
      "name": "ClockUnavailable",
      "msg": "Clock unavailable"
    },
    {
      "code": 6022,
      "name": "UnableToLoadOracle",
      "msg": "Unable To Load Oracles"
    },
    {
      "code": 6023,
      "name": "PriceBandsBreached",
      "msg": "Price Bands Breached"
    },
    {
      "code": 6024,
      "name": "ExchangePaused",
      "msg": "Exchange is paused"
    },
    {
      "code": 6025,
      "name": "InvalidWhitelistToken",
      "msg": "Invalid whitelist token"
    },
    {
      "code": 6026,
      "name": "WhitelistTokenNotFound",
      "msg": "Whitelist token not found"
    },
    {
      "code": 6027,
      "name": "InvalidDiscountToken",
      "msg": "Invalid discount token"
    },
    {
      "code": 6028,
      "name": "DiscountTokenNotFound",
      "msg": "Discount token not found"
    },
    {
      "code": 6029,
      "name": "ReferrerNotFound",
      "msg": "Referrer not found"
    },
    {
      "code": 6030,
      "name": "ReferrerStatsNotFound",
      "msg": "ReferrerNotFound"
    },
    {
      "code": 6031,
      "name": "ReferrerMustBeWritable",
      "msg": "ReferrerMustBeWritable"
    },
    {
      "code": 6032,
      "name": "ReferrerStatsMustBeWritable",
      "msg": "ReferrerMustBeWritable"
    },
    {
      "code": 6033,
      "name": "ReferrerAndReferrerStatsAuthorityUnequal",
      "msg": "ReferrerAndReferrerStatsAuthorityUnequal"
    },
    {
      "code": 6034,
      "name": "InvalidReferrer",
      "msg": "InvalidReferrer"
    },
    {
      "code": 6035,
      "name": "InvalidOracle",
      "msg": "InvalidOracle"
    },
    {
      "code": 6036,
      "name": "OracleNotFound",
      "msg": "OracleNotFound"
    },
    {
      "code": 6037,
      "name": "LiquidationsBlockedByOracle",
      "msg": "Liquidations Blocked By Oracle"
    },
    {
      "code": 6038,
      "name": "MaxDeposit",
      "msg": "Can not deposit more than max deposit"
    },
    {
      "code": 6039,
      "name": "CantDeleteUserWithCollateral",
      "msg": "Can not delete user that still has collateral"
    },
    {
      "code": 6040,
      "name": "InvalidFundingProfitability",
      "msg": "AMM funding out of bounds pnl"
    },
    {
      "code": 6041,
      "name": "CastingFailure",
      "msg": "Casting Failure"
    },
    {
      "code": 6042,
      "name": "InvalidOrder",
      "msg": "Invalid Order"
    },
    {
      "code": 6043,
      "name": "UserHasNoOrder",
      "msg": "User has no order"
    },
    {
      "code": 6044,
      "name": "OrderAmountTooSmall",
      "msg": "Order Amount Too Small"
    },
    {
      "code": 6045,
      "name": "MaxNumberOfOrders",
      "msg": "Max number of orders taken"
    },
    {
      "code": 6046,
      "name": "OrderDoesNotExist",
      "msg": "Order does not exist"
    },
    {
      "code": 6047,
      "name": "OrderNotOpen",
      "msg": "Order not open"
    },
    {
      "code": 6048,
      "name": "FillOrderDidNotUpdateState",
      "msg": "FillOrderDidNotUpdateState"
    },
    {
      "code": 6049,
      "name": "ReduceOnlyOrderIncreasedRisk",
      "msg": "Reduce only order increased risk"
    },
    {
      "code": 6050,
      "name": "UnableToLoadAccountLoader",
      "msg": "Unable to load AccountLoader"
    },
    {
      "code": 6051,
      "name": "TradeSizeTooLarge",
      "msg": "Trade Size Too Large"
    },
    {
      "code": 6052,
      "name": "UserCantReferThemselves",
      "msg": "User cant refer themselves"
    },
    {
      "code": 6053,
      "name": "DidNotReceiveExpectedReferrer",
      "msg": "Did not receive expected referrer"
    },
    {
      "code": 6054,
      "name": "CouldNotDeserializeReferrer",
      "msg": "Could not deserialize referrer"
    },
    {
      "code": 6055,
      "name": "CouldNotDeserializeReferrerStats",
      "msg": "Could not deserialize referrer stats"
    },
    {
      "code": 6056,
      "name": "UserOrderIdAlreadyInUse",
      "msg": "User Order Id Already In Use"
    },
    {
      "code": 6057,
      "name": "NoPositionsLiquidatable",
      "msg": "No positions liquidatable"
    },
    {
      "code": 6058,
      "name": "InvalidMarginRatio",
      "msg": "Invalid Margin Ratio"
    },
    {
      "code": 6059,
      "name": "CantCancelPostOnlyOrder",
      "msg": "Cant Cancel Post Only Order"
    },
    {
      "code": 6060,
      "name": "InvalidOracleOffset",
      "msg": "InvalidOracleOffset"
    },
    {
      "code": 6061,
      "name": "CantExpireOrders",
      "msg": "CantExpireOrders"
    },
    {
      "code": 6062,
      "name": "CouldNotLoadMarketData",
      "msg": "CouldNotLoadMarketData"
    },
    {
      "code": 6063,
      "name": "MarketNotFound",
      "msg": "MarketNotFound"
    },
    {
      "code": 6064,
      "name": "InvalidMarketAccount",
      "msg": "InvalidMarketAccount"
    },
    {
      "code": 6065,
      "name": "UnableToLoadMarketAccount",
      "msg": "UnableToLoadMarketAccount"
    },
    {
      "code": 6066,
      "name": "MarketWrongMutability",
      "msg": "MarketWrongMutability"
    },
    {
      "code": 6067,
      "name": "UnableToCastUnixTime",
      "msg": "UnableToCastUnixTime"
    },
    {
      "code": 6068,
      "name": "CouldNotFindSpotPosition",
      "msg": "CouldNotFindSpotPosition"
    },
    {
      "code": 6069,
      "name": "NoSpotPositionAvailable",
      "msg": "NoSpotPositionAvailable"
    },
    {
      "code": 6070,
      "name": "InvalidSpotMarketInitialization",
      "msg": "InvalidSpotMarketInitialization"
    },
    {
      "code": 6071,
      "name": "CouldNotLoadSpotMarketData",
      "msg": "CouldNotLoadSpotMarketData"
    },
    {
      "code": 6072,
      "name": "SpotMarketNotFound",
      "msg": "SpotMarketNotFound"
    },
    {
      "code": 6073,
      "name": "InvalidSpotMarketAccount",
      "msg": "InvalidSpotMarketAccount"
    },
    {
      "code": 6074,
      "name": "UnableToLoadSpotMarketAccount",
      "msg": "UnableToLoadSpotMarketAccount"
    },
    {
      "code": 6075,
      "name": "SpotMarketWrongMutability",
      "msg": "SpotMarketWrongMutability"
    },
    {
      "code": 6076,
      "name": "SpotMarketInterestNotUpToDate",
      "msg": "SpotInterestNotUpToDate"
    },
    {
      "code": 6077,
      "name": "SpotMarketInsufficientDeposits",
      "msg": "SpotMarketInsufficientDeposits"
    },
    {
      "code": 6078,
      "name": "UserMustSettleTheirOwnPositiveUnsettledPNL",
      "msg": "UserMustSettleTheirOwnPositiveUnsettledPNL"
    },
    {
      "code": 6079,
      "name": "CantUpdatePoolBalanceType",
      "msg": "CantUpdatePoolBalanceType"
    },
    {
      "code": 6080,
      "name": "InsufficientCollateralForSettlingPNL",
      "msg": "InsufficientCollateralForSettlingPNL"
    },
    {
      "code": 6081,
      "name": "AMMNotUpdatedInSameSlot",
      "msg": "AMMNotUpdatedInSameSlot"
    },
    {
      "code": 6082,
      "name": "AuctionNotComplete",
      "msg": "AuctionNotComplete"
    },
    {
      "code": 6083,
      "name": "MakerNotFound",
      "msg": "MakerNotFound"
    },
    {
      "code": 6084,
      "name": "MakerStatsNotFound",
      "msg": "MakerNotFound"
    },
    {
      "code": 6085,
      "name": "MakerMustBeWritable",
      "msg": "MakerMustBeWritable"
    },
    {
      "code": 6086,
      "name": "MakerStatsMustBeWritable",
      "msg": "MakerMustBeWritable"
    },
    {
      "code": 6087,
      "name": "MakerOrderNotFound",
      "msg": "MakerOrderNotFound"
    },
    {
      "code": 6088,
      "name": "CouldNotDeserializeMaker",
      "msg": "CouldNotDeserializeMaker"
    },
    {
      "code": 6089,
      "name": "CouldNotDeserializeMakerStats",
      "msg": "CouldNotDeserializeMaker"
    },
    {
      "code": 6090,
      "name": "AuctionPriceDoesNotSatisfyMaker",
      "msg": "AuctionPriceDoesNotSatisfyMaker"
    },
    {
      "code": 6091,
      "name": "MakerCantFulfillOwnOrder",
      "msg": "MakerCantFulfillOwnOrder"
    },
    {
      "code": 6092,
      "name": "MakerOrderMustBePostOnly",
      "msg": "MakerOrderMustBePostOnly"
    },
    {
      "code": 6093,
      "name": "CantMatchTwoPostOnlys",
      "msg": "CantMatchTwoPostOnlys"
    },
    {
      "code": 6094,
      "name": "OrderBreachesOraclePriceLimits",
      "msg": "OrderBreachesOraclePriceLimits"
    },
    {
      "code": 6095,
      "name": "OrderMustBeTriggeredFirst",
      "msg": "OrderMustBeTriggeredFirst"
    },
    {
      "code": 6096,
      "name": "OrderNotTriggerable",
      "msg": "OrderNotTriggerable"
    },
    {
      "code": 6097,
      "name": "OrderDidNotSatisfyTriggerCondition",
      "msg": "OrderDidNotSatisfyTriggerCondition"
    },
    {
      "code": 6098,
      "name": "PositionAlreadyBeingLiquidated",
      "msg": "PositionAlreadyBeingLiquidated"
    },
    {
      "code": 6099,
      "name": "PositionDoesntHaveOpenPositionOrOrders",
      "msg": "PositionDoesntHaveOpenPositionOrOrders"
    },
    {
      "code": 6100,
      "name": "AllOrdersAreAlreadyLiquidations",
      "msg": "AllOrdersAreAlreadyLiquidations"
    },
    {
      "code": 6101,
      "name": "CantCancelLiquidationOrder",
      "msg": "CantCancelLiquidationOrder"
    },
    {
      "code": 6102,
      "name": "UserIsBeingLiquidated",
      "msg": "UserIsBeingLiquidated"
    },
    {
      "code": 6103,
      "name": "LiquidationsOngoing",
      "msg": "LiquidationsOngoing"
    },
    {
      "code": 6104,
      "name": "WrongSpotBalanceType",
      "msg": "WrongSpotBalanceType"
    },
    {
      "code": 6105,
      "name": "UserCantLiquidateThemself",
      "msg": "UserCantLiquidateThemself"
    },
    {
      "code": 6106,
      "name": "InvalidPerpPositionToLiquidate",
      "msg": "InvalidPerpPositionToLiquidate"
    },
    {
      "code": 6107,
      "name": "InvalidBaseAssetAmountForLiquidatePerp",
      "msg": "InvalidBaseAssetAmountForLiquidatePerp"
    },
    {
      "code": 6108,
      "name": "InvalidPositionLastFundingRate",
      "msg": "InvalidPositionLastFundingRate"
    },
    {
      "code": 6109,
      "name": "InvalidPositionDelta",
      "msg": "InvalidPositionDelta"
    },
    {
      "code": 6110,
      "name": "UserBankrupt",
      "msg": "UserBankrupt"
    },
    {
      "code": 6111,
      "name": "UserNotBankrupt",
      "msg": "UserNotBankrupt"
    },
    {
      "code": 6112,
      "name": "UserHasInvalidBorrow",
      "msg": "UserHasInvalidBorrow"
    },
    {
      "code": 6113,
      "name": "DailyWithdrawLimit",
      "msg": "DailyWithdrawLimit"
    },
    {
      "code": 6114,
      "name": "DefaultError",
      "msg": "DefaultError"
    },
    {
      "code": 6115,
      "name": "InsufficientLPTokens",
      "msg": "Insufficient LP tokens"
    },
    {
      "code": 6116,
      "name": "CantLPWithPerpPosition",
      "msg": "Cant LP with a market position"
    },
    {
      "code": 6117,
      "name": "UnableToBurnLPTokens",
      "msg": "Unable to burn LP tokens"
    },
    {
      "code": 6118,
      "name": "TryingToRemoveLiquidityTooFast",
      "msg": "Trying to remove liqudity too fast after adding it"
    },
    {
      "code": 6119,
      "name": "InvalidSpotMarketVault",
      "msg": "Invalid Spot Market Vault"
    },
    {
      "code": 6120,
      "name": "InvalidSpotMarketState",
      "msg": "Invalid Spot Market State"
    },
    {
      "code": 6121,
      "name": "InvalidSerumProgram",
      "msg": "InvalidSerumProgram"
    },
    {
      "code": 6122,
      "name": "InvalidSerumMarket",
      "msg": "InvalidSerumMarket"
    },
    {
      "code": 6123,
      "name": "InvalidSerumBids",
      "msg": "InvalidSerumBids"
    },
    {
      "code": 6124,
      "name": "InvalidSerumAsks",
      "msg": "InvalidSerumAsks"
    },
    {
      "code": 6125,
      "name": "InvalidSerumOpenOrders",
      "msg": "InvalidSerumOpenOrders"
    },
    {
      "code": 6126,
      "name": "FailedSerumCPI",
      "msg": "FailedSerumCPI"
    },
    {
      "code": 6127,
      "name": "FailedToFillOnSerum",
      "msg": "FailedToFillOnSerum"
    },
    {
      "code": 6128,
      "name": "InvalidSerumFulfillmentConfig",
      "msg": "InvalidSerumFulfillmentConfig"
    },
    {
      "code": 6129,
      "name": "InvalidFeeStructure",
      "msg": "InvalidFeeStructure"
    },
    {
      "code": 6130,
      "name": "InsufficientIFShares",
      "msg": "Insufficient IF shares"
    },
    {
      "code": 6131,
      "name": "MarketActionPaused",
      "msg": "the Market has paused this action"
    },
    {
      "code": 6132,
      "name": "AssetTierViolation",
      "msg": "Action violates the asset tier rules"
    },
    {
      "code": 6133,
      "name": "UserCantBeDeleted",
      "msg": "User Cant Be Deleted"
    },
    {
      "code": 6134,
      "name": "ReduceOnlyWithdrawIncreasedRisk",
      "msg": "Reduce Only Withdraw Increased Risk"
    }
  ]
}<|MERGE_RESOLUTION|>--- conflicted
+++ resolved
@@ -1990,7 +1990,6 @@
       ]
     },
     {
-<<<<<<< HEAD
       "name": "updateUserDelegate",
       "accounts": [
         {
@@ -2017,9 +2016,6 @@
     },
     {
       "name": "settleFundingPayment",
-=======
-      "name": "updateSerumVault",
->>>>>>> adeb97ec
       "accounts": [
         {
           "name": "state",
@@ -2639,11 +2635,7 @@
       ]
     },
     {
-<<<<<<< HEAD
       "name": "updatePerpFeeStructure",
-=======
-      "name": "updateSpotMarketAssetTier",
->>>>>>> adeb97ec
       "accounts": [
         {
           "name": "admin",
@@ -2663,11 +2655,7 @@
       ],
       "args": [
         {
-<<<<<<< HEAD
           "name": "feeStructure",
-=======
-          "name": "assetTier",
->>>>>>> adeb97ec
           "type": {
             "defined": "AssetTier"
           }
@@ -2675,11 +2663,7 @@
       ]
     },
     {
-<<<<<<< HEAD
       "name": "updateSpotFeeStructure",
-=======
-      "name": "updateSpotMarketMarginWeights",
->>>>>>> adeb97ec
       "accounts": [
         {
           "name": "admin",
@@ -2699,31 +2683,10 @@
       ],
       "args": [
         {
-<<<<<<< HEAD
           "name": "feeStructure",
           "type": {
             "defined": "FeeStructure"
           }
-=======
-          "name": "initialAssetWeight",
-          "type": "u128"
-        },
-        {
-          "name": "maintenanceAssetWeight",
-          "type": "u128"
-        },
-        {
-          "name": "initialLiabilityWeight",
-          "type": "u128"
-        },
-        {
-          "name": "maintenanceLiabilityWeight",
-          "type": "u128"
-        },
-        {
-          "name": "imfFactor",
-          "type": "u128"
->>>>>>> adeb97ec
         }
       ]
     },
@@ -3991,14 +3954,70 @@
             "type": "publicKey"
           },
           {
-<<<<<<< HEAD
             "name": "whitelistMint",
             "type": "publicKey"
           },
           {
             "name": "discountMint",
             "type": "publicKey"
-=======
+          },
+          {
+            "name": "oracleGuardRails",
+            "type": {
+              "defined": "OracleGuardRails"
+            }
+          },
+          {
+            "name": "numberOfAuthorities",
+            "type": "u64"
+          },
+          {
+            "name": "lpCooldownTime",
+            "type": "u64"
+          },
+          {
+            "name": "liquidationMarginBufferRatio",
+            "type": "u32"
+          },
+          {
+            "name": "settlementDuration",
+            "type": "u16"
+          },
+          {
+            "name": "numberOfMarkets",
+            "type": "u16"
+          },
+          {
+            "name": "numberOfSpotMarkets",
+            "type": "u16"
+          },
+          {
+            "name": "signerNonce",
+            "type": "u8"
+          },
+          {
+            "name": "minPerpAuctionDuration",
+            "type": "u8"
+          },
+          {
+            "name": "defaultMarketOrderTimeInForce",
+            "type": "u8"
+          },
+          {
+            "name": "defaultSpotAuctionDuration",
+            "type": "u8"
+          },
+          {
+            "name": "exchangeStatus",
+            "type": {
+              "defined": "ExchangeStatus"
+            }
+          },
+          {
+            "name": "signerNonce",
+            "type": "u8"
+          },
+          {
             "name": "perpFeeStructure",
             "type": {
               "defined": "FeeStructure"
@@ -4009,84 +4028,6 @@
             "type": {
               "defined": "FeeStructure"
             }
->>>>>>> adeb97ec
-          },
-          {
-            "name": "oracleGuardRails",
-            "type": {
-              "defined": "OracleGuardRails"
-            }
-          },
-          {
-            "name": "numberOfAuthorities",
-            "type": "u64"
-          },
-          {
-            "name": "lpCooldownTime",
-            "type": "u64"
-          },
-          {
-            "name": "liquidationMarginBufferRatio",
-            "type": "u32"
-          },
-          {
-            "name": "settlementDuration",
-            "type": "u16"
-          },
-          {
-            "name": "numberOfMarkets",
-            "type": "u16"
-          },
-          {
-            "name": "numberOfSpotMarkets",
-            "type": "u16"
-          },
-          {
-            "name": "signerNonce",
-            "type": "u8"
-          },
-          {
-            "name": "minPerpAuctionDuration",
-            "type": "u8"
-          },
-          {
-            "name": "defaultMarketOrderTimeInForce",
-            "type": "u8"
-          },
-          {
-            "name": "defaultSpotAuctionDuration",
-            "type": "u8"
-          },
-          {
-            "name": "exchangeStatus",
-            "type": {
-              "defined": "ExchangeStatus"
-            }
-          },
-          {
-<<<<<<< HEAD
-            "name": "signerNonce",
-            "type": "u8"
-          },
-          {
-            "name": "perpFeeStructure",
-            "type": {
-              "defined": "FeeStructure"
-            }
-          },
-          {
-            "name": "spotFeeStructure",
-            "type": {
-              "defined": "FeeStructure"
-=======
-            "name": "padding",
-            "type": {
-              "array": [
-                "u8",
-                1
-              ]
->>>>>>> adeb97ec
-            }
           }
         ]
       }
@@ -4103,13 +4044,10 @@
           {
             "name": "delegate",
             "type": "publicKey"
-<<<<<<< HEAD
           },
           {
             "name": "userId",
             "type": "u8"
-=======
->>>>>>> adeb97ec
           },
           {
             "name": "name",
@@ -4207,7 +4145,6 @@
             "type": "publicKey"
           },
           {
-<<<<<<< HEAD
             "name": "totalReferrerReward",
             "type": "u64"
           },
@@ -4220,8 +4157,6 @@
             "type": "i64"
           },
           {
-=======
->>>>>>> adeb97ec
             "name": "fees",
             "type": {
               "defined": "UserFees"
@@ -4256,30 +4191,8 @@
             "type": "i64"
           },
           {
-<<<<<<< HEAD
             "name": "stakedQuoteAssetAmount",
             "type": "u64"
-=======
-            "name": "ifStakedQuoteAssetAmount",
-            "type": "u64"
-          },
-          {
-            "name": "numberOfSubAccounts",
-            "type": "u8"
-          },
-          {
-            "name": "isReferrer",
-            "type": "bool"
-          },
-          {
-            "name": "padding",
-            "type": {
-              "array": [
-                "u8",
-                6
-              ]
-            }
->>>>>>> adeb97ec
           }
         ]
       }
@@ -5261,7 +5174,6 @@
             "type": "u8"
           },
           {
-<<<<<<< HEAD
             "name": "openBids",
             "type": "i128"
           },
@@ -5272,15 +5184,6 @@
           {
             "name": "cumulativeDeposits",
             "type": "i64"
-=======
-            "name": "padding",
-            "type": {
-              "array": [
-                "u8",
-                4
-              ]
-            }
->>>>>>> adeb97ec
           }
         ]
       }
