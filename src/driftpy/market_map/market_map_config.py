from anchorpy import Program
from solana.rpc.async_api import AsyncClient
from solana.rpc.commitment import Commitment
from dataclasses import dataclass
from typing import Optional
from driftpy.types import MarketType


@dataclass
class WebsocketConfig:
    resub_timeout_ms: Optional[int] = None
    commitment: Optional[Commitment] = None


@dataclass
class MarketMapConfig:
    program: Program
    market_type: MarketType  # perp market map or spot market map
    subscription_config: WebsocketConfig
<<<<<<< HEAD
    connection: AsyncClient
    skip_initial_load: Optional[bool] = False
=======
    connection: AsyncClient
>>>>>>> 7f24dea3
<|MERGE_RESOLUTION|>--- conflicted
+++ resolved
@@ -17,9 +17,4 @@
     program: Program
     market_type: MarketType  # perp market map or spot market map
     subscription_config: WebsocketConfig
-<<<<<<< HEAD
-    connection: AsyncClient
-    skip_initial_load: Optional[bool] = False
-=======
-    connection: AsyncClient
->>>>>>> 7f24dea3
+    connection: AsyncClient