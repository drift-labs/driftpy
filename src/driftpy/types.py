from typing import Optional, Any
from dataclasses import dataclass
from sumtypes import constructor  # type: ignore
from borsh_construct.enum import _rust_enum
from solana.publickey import PublicKey


@dataclass
class PriceDivergence:
    mark_oracle_divergence_numerator: int
    mark_oracle_divergence_denominator: int

@dataclass
class Validity:
    slots_before_stale: int
    confidence_interval_max_size: int
    too_volatile_ratio: int

@dataclass
class OracleGuardRails:
    price_divergence: PriceDivergence
    validity: Validity
    use_for_liquidations: bool

@dataclass
class DiscountTokenTier:
    minimum_balance: int
    discount_numerator: int
    discount_denominator: int

@dataclass
class DiscountTokenTiers:
    first_tier: DiscountTokenTier
    second_tier: DiscountTokenTier
    third_tier: DiscountTokenTier
    fourth_tier: DiscountTokenTier

@dataclass
class ReferralDiscount:
    referrer_reward_numerator: int
    referrer_reward_denominator: int
    referee_discount_numerator: int
    referee_discount_denominator: int

@dataclass
class OrderFillerRewardStructure:
    reward_numerator: int
    reward_denominator: int
    time_based_reward_lower_bound: int

@dataclass
class FeeStructure:
    fee_numerator: int
    fee_denominator: int
    discount_token_tiers: DiscountTokenTiers
    referral_discount: ReferralDiscount
    maker_rebate_numerator: int
    maker_rebate_denominator: int
    filler_reward_structure: OrderFillerRewardStructure

@dataclass
class StateAccount:
    admin: PublicKey
    exchange_paused: bool
    funding_paused: bool
    admin_controls_prices: bool
    insurance_vault: PublicKey
    insurance_vault_authority: PublicKey
    insurance_vault_nonce: int
    margin_ratio_initial: int
    margin_ratio_maintenance: int
    margin_ratio_partial: int
    partial_liquidation_close_percentage_numerator: int
    partial_liquidation_close_percentage_denominator: int
    partial_liquidation_penalty_percentage_numerator: int
    partial_liquidation_penalty_percentage_denominator: int
    full_liquidation_penalty_percentage_numerator: int
    full_liquidation_penalty_percentage_denominator: int
    partial_liquidation_liquidator_share_denominator: int
    full_liquidation_liquidator_share_denominator: int
    fee_structure: FeeStructure
    whitelist_mint: PublicKey
    discount_mint: PublicKey
    oracle_guard_rails: OracleGuardRails
    number_of_markets: int
    number_of_banks: int
    min_order_quote_asset_amount: int
    order_auction_duration: int
    # upgrade-ability
    padding0: int
    padding1: int

# ---

@_rust_enum
class OracleSource:
    Pyth = constructor()
    Switchboard = constructor()
<<<<<<< HEAD


@dataclass
class AMM:
    base_asset_reserve: int
    sqrt_k: int
    cumulative_funding_rate: int

    last_funding_rate: int
    last_funding_rate_ts: int

    last_mark_price_twap: int
    last_mark_price_twap_ts: int

    last_oracle_price_twap: int
    last_oracle_price_twap_ts: int

    oracle: PublicKey
    oracle_source: OracleSource
    funding_period: int
    quote_asset_reserve: int
    peg_multiplier: int

    cumulative_funding_rate_long: int
    cumulative_funding_rate_short: int
    cumulative_repeg_rebate_long: int
    cumulative_repeg_rebate_short: int

    total_fee_minus_distributions: int
    total_fee_withdrawn: int
    total_fee: int

    minimum_quote_asset_trade_size: int
    minimum_base_asset_trade_size: int

    last_oracle_price: int
    base_spread: int

    last_mark_price_std: int
    last_oracle_price_raw: int
    last_oracle_price_conf: int
    last_buy_intensity: int
    last_sell_intensity: int


@dataclass
class Market:
    amm: AMM
    base_asset_amount: int
    base_asset_amount_long: int
    base_asset_amount_short: int
    initialized: bool
    open_interest: int
    margin_ratio_initial: int
    margin_ratio_maintenance: int
    margin_ratio_partial: int


@dataclass
class MarketsAccount:
    account_index: int
    markets: list[Market]


# ClearingHouse Account Types

=======
    QuoteAsset = constructor()
>>>>>>> 45832c74

@_rust_enum
class DepositDirection:
    DEPOSIT = constructor()
    WITHDRAW = constructor()

@dataclass
class TradeDirection:
    long: Optional[Any]
    short: Optional[Any]

@_rust_enum
class OrderType:
    MARKET = constructor()
    LIMIT = constructor()
    TRIGGER_MARKET = constructor()
    TRIGGER_LIMIT = constructor()

@_rust_enum
class OrderStatus:
    INIT = constructor()
    OPEN = constructor()
    FILLED = constructor()
    CANCELED = constructor()

@_rust_enum
class OrderDiscountTier:
    NONE = constructor()
    FIRST = constructor()
    SECOND = constructor()
    THIRD = constructor()
    FOURTH = constructor()

@_rust_enum
class OrderTriggerCondition:
    ABOVE = constructor()
    BELOW = constructor()

@_rust_enum
class OrderAction:
    PLACE = constructor()
    FILL = constructor()
    CANCEL = constructor()

@_rust_enum
class PositionDirection:
    LONG = constructor()
    SHORT = constructor()

@_rust_enum
class SwapDirection:
    ADD = constructor()
    REMOVE = constructor()

@_rust_enum
class AssetType:
    QUOTE = constructor()
    BASE = constructor()

@_rust_enum
class BankBalanceType:
    DEPOSIT = constructor()
    BORROW = constructor()

# --- 

@dataclass
class Order:
    status: OrderStatus
    order_type: OrderType
    ts: int
    order_id: int
    user_order_id: int
    market_index: int
    price: int
    user_base_asset_amount: int
    base_asset_amount: int
    base_asset_amount_filled: int
    quote_asset_amount: int
    quote_asset_amount_filled: int
    fee: int
    direction: PositionDirection
    reduce_only: bool
    trigger_price: int
    trigger_condition: OrderTriggerCondition
    discount_tier: OrderDiscountTier
    referrer: PublicKey
    post_only: bool
    immediate_or_cancel: bool
    oracle_price_offset: int

@dataclass
class OrderParamsOptionalAccounts:
    discount_token: bool = False
    referrer: bool = False

@dataclass
class OrderParams:
    # necessary 
    order_type: OrderType
    direction: PositionDirection
    market_index: int
    base_asset_amount: int
    # optional 
    user_order_id: int = 0 
    price: int = 0 
    reduce_only: bool = False
    post_only: bool = False
    immediate_or_cancel: bool = False
    trigger_price: int = 0 
    trigger_condition: OrderTriggerCondition = OrderTriggerCondition.ABOVE()
    position_limit: int = 0
    oracle_price_offset: int = 0
    auction_duration: int = 0
    padding0: bool = 0 
    padding1: bool = 0 
    optional_accounts: OrderParamsOptionalAccounts = OrderParamsOptionalAccounts()

@dataclass
class MakerInfo:
    maker: PublicKey
    order: Order

@dataclass
class OrderFillerRewardStructure:
    reward_numerator: int
    reward_denominator: int
    time_based_reward_lower_bound: int  # minimum time filler reward

@dataclass
class MarketPosition:
    market_index: int
    base_asset_amount: int
    quote_asset_amount: int
    quote_entry_amount: int
    last_cumulative_funding_rate: int
    last_cumulative_repeg_rebate: int
    last_funding_rate_ts: int
    open_orders: int
    unsettled_pnl: int
    open_bids: int
    open_asks: int

    # lp stuff
    lp_shares: int
    lp_base_asset_amount: int
    lp_quote_asset_amount: int
    last_cumulative_funding_payment_per_lp: int
    last_cumulative_fee_per_lp: int
    last_cumulative_net_base_asset_amount_per_lp: int
    last_lp_add_time: int

    # upgrade-ability
    padding0: int
    padding1: int
    padding2: int
    padding3: int
    padding4: int

    ## dw why this doesnt register :(
    # def is_available(self): 
    #     return self.base_asset_amount == 0 and self.open_orders == 0 and self.lp_shares == 0

@dataclass
class UserFees:
    total_fee_paid: int
    total_fee_rebate: int
    total_token_discount: int
    total_referral_reward: int
    total_referee_discount: int

@dataclass
class UserBankBalance:
    bank_index: int
    balance_type: BankBalanceType
    balance: int


@dataclass
class User:
    authority: PublicKey
    user_id: int
    name: list[int]
    bank_balances: list[UserBankBalance]
    fees: UserFees
    next_order_id: int
    positions: list[MarketPosition]
    orders: list[Order]

@dataclass
class PoolBalance:
    balance: int

@dataclass
class Bank:
    bank_index: int
    pubkey: PublicKey
    oracle: PublicKey
    oracle_source: OracleSource
    mint: PublicKey
    vault: PublicKey
    vault_authority: PublicKey
    vault_authority_nonce: int
    decimals: int
    optimal_utilization: int
    optimal_borrow_rate: int
    max_borrow_rate: int
    deposit_balance: int
    borrow_balance: int
    cumulative_deposit_interest: int
    cumulative_borrow_interest: int
    last_updated: int
    initial_asset_weight: int
    maintenance_asset_weight: int
    initial_liability_weight: int
    maintenance_liability_weight: int

@dataclass
class AMM:
    oracle: PublicKey
    oracle_source: OracleSource
    last_oracle_price: int
    last_oracle_conf_pct: int
    last_oracle_delay: int
    last_oracle_normalised_price: int
    last_oracle_price_twap: int
    last_oracle_price_twap_ts: int
    last_oracle_mark_spread_pct: int

    base_asset_reserve: int
    quote_asset_reserve: int
    sqrt_k: int
    peg_multiplier: int

    terminal_quote_asset_reserve: int
    net_base_asset_amount: int
    quote_asset_amount_long: int
    quote_asset_amount_short: int

    ## lp stuff
    cumulative_funding_payment_per_lp: int
    cumulative_fee_per_lp: int
    cumulative_net_base_asset_amount_per_lp: int
    lp_cooldown_time: int
    user_lp_shares: int

    ## funding
    last_funding_rate: int
    last_funding_rate_ts: int
    funding_period: int
    cumulative_funding_rate_long: int
    cumulative_funding_rate_short: int
    cumulative_repeg_rebate_long: int
    cumulative_repeg_rebate_short: int

    mark_std: int
    last_mark_price_twap: int
    last_mark_price_twap_ts: int

    ## trade constraints
    minimum_quote_asset_trade_size: int
    base_asset_amount_step_size: int

    ## market making
    base_spread: int
    long_spread: int
    short_spread: int
    max_spread: int
    ask_base_asset_reserve: int
    ask_quote_asset_reserve: int
    bid_base_asset_reserve: int
    bid_quote_asset_reserve: int

    last_bid_price_twap: int
    last_ask_price_twap: int

    long_intensity_count: int
    long_intensity_volume: int
    short_intensity_count: int
    short_intensity_volume: int
    curve_update_intensity: int

    ## fee tracking
    total_fee: int
    total_mm_fee: int
    total_exchange_fee: int
    total_fee_minus_distributions: int
    total_fee_withdrawn: int
    net_revenue_since_last_funding: int
    fee_pool: int
    last_update_slot: int

    padding0: int
    padding1: int
    padding2: int
    padding3: int

@dataclass
class Market:
    market_index: int
    pubkey: PublicKey
    initialized: bool
    amm: AMM
    base_asset_amount_long: int
    base_asset_amount_short: int
    open_interest: int 
    margin_ratio_initial: int
    margin_ratio_partial: int
    margin_ratio_maintenance: int
    next_fill_record_id: int
    next_funding_rate_record_id: int
    next_curve_record_id: int
    pnl_pool: PoolBalance
    unsettled_profit: int
    unsettled_loss: int

    padding0: int
    padding1: int
    padding2: int
    padding3: int
    padding4: int<|MERGE_RESOLUTION|>--- conflicted
+++ resolved
@@ -96,76 +96,7 @@
 class OracleSource:
     Pyth = constructor()
     Switchboard = constructor()
-<<<<<<< HEAD
-
-
-@dataclass
-class AMM:
-    base_asset_reserve: int
-    sqrt_k: int
-    cumulative_funding_rate: int
-
-    last_funding_rate: int
-    last_funding_rate_ts: int
-
-    last_mark_price_twap: int
-    last_mark_price_twap_ts: int
-
-    last_oracle_price_twap: int
-    last_oracle_price_twap_ts: int
-
-    oracle: PublicKey
-    oracle_source: OracleSource
-    funding_period: int
-    quote_asset_reserve: int
-    peg_multiplier: int
-
-    cumulative_funding_rate_long: int
-    cumulative_funding_rate_short: int
-    cumulative_repeg_rebate_long: int
-    cumulative_repeg_rebate_short: int
-
-    total_fee_minus_distributions: int
-    total_fee_withdrawn: int
-    total_fee: int
-
-    minimum_quote_asset_trade_size: int
-    minimum_base_asset_trade_size: int
-
-    last_oracle_price: int
-    base_spread: int
-
-    last_mark_price_std: int
-    last_oracle_price_raw: int
-    last_oracle_price_conf: int
-    last_buy_intensity: int
-    last_sell_intensity: int
-
-
-@dataclass
-class Market:
-    amm: AMM
-    base_asset_amount: int
-    base_asset_amount_long: int
-    base_asset_amount_short: int
-    initialized: bool
-    open_interest: int
-    margin_ratio_initial: int
-    margin_ratio_maintenance: int
-    margin_ratio_partial: int
-
-
-@dataclass
-class MarketsAccount:
-    account_index: int
-    markets: list[Market]
-
-
-# ClearingHouse Account Types
-
-=======
     QuoteAsset = constructor()
->>>>>>> 45832c74
 
 @_rust_enum
 class DepositDirection:
