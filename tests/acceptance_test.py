--- conflicted
+++ resolved
@@ -73,16 +73,6 @@
             auction_end_price=None,
         )
     )
-<<<<<<< HEAD
-=======
-    # print(ix)
-    # pprint.pprint(ix.keys)
-
-    # market_acc = await get_perp_market_account(drift_client.program, 0)
-    # pprint.pprint(market_acc)
-    # spot_market_acc = await get_spot_market_account(drift_client.program, 0)
-    # pprint.pprint(spot_market_acc)
->>>>>>> 5761075d
 
     assert (
         str(ix.keys[3].pubkey) == "5SSkXsEKQepHHAewytPVwdej4epN1nxgLVM84L4KXgy7"
