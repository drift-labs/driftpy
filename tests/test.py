from pytest import fixture, mark
from pytest_asyncio import fixture as async_fixture
from solana.keypair import Keypair
from solana.publickey import PublicKey
from anchorpy import Program, Provider, WorkspaceType, workspace_fixture
from driftpy.admin import Admin
from driftpy.constants.numeric_constants import (
    PRICE_PRECISION,
    AMM_RESERVE_PRECISION,
    BASE_PRECISION,
    QUOTE_PRECISION,
    SPOT_BALANCE_PRECISION,
    SPOT_WEIGHT_PRECISION,
)
from math import sqrt

<<<<<<< HEAD
=======
from driftpy.drift_user import DriftUser as DriftUser
>>>>>>> 56b91eb0
from driftpy.drift_client import DriftClient
from driftpy.setup.helpers import (
    _create_mint,
    _create_and_mint_user_usdc,
    mock_oracle,
    set_price_feed,
    _airdrop_user,
)

from driftpy.addresses import *
from driftpy.types import (
    User,
    PositionDirection,
    OracleSource,
    PerpMarket,
    OrderType,
    OrderParams
    # SwapDirection,
)
from driftpy.accounts import (
    get_user_account,
    get_user_stats_account,
    get_perp_market_account,
    get_spot_market_account,
    get_state_account,
    get_if_stake_account,
)

MANTISSA_SQRT_SCALE = int(sqrt(PRICE_PRECISION))
AMM_INITIAL_QUOTE_ASSET_AMOUNT = int((5 * AMM_RESERVE_PRECISION) * MANTISSA_SQRT_SCALE)
AMM_INITIAL_BASE_ASSET_AMOUNT = int((5 * AMM_RESERVE_PRECISION) * MANTISSA_SQRT_SCALE)
PERIODICITY = 60 * 60  # 1 HOUR
USDC_AMOUNT = int(10 * QUOTE_PRECISION)
MARKET_INDEX = 0

workspace = workspace_fixture(
    "protocol-v2", build_cmd="anchor build --skip-build", scope="session"
)


@async_fixture(scope="session")
async def usdc_mint(provider: Provider):
    return await _create_mint(provider)


@async_fixture(scope="session")
async def user_usdc_account(
    usdc_mint: Keypair,
    provider: Provider,
):
    return await _create_and_mint_user_usdc(
        usdc_mint, provider, USDC_AMOUNT * 2, provider.wallet.public_key
    )


@fixture(scope="session")
def program(workspace: WorkspaceType) -> Program:
    """Create a Program instance."""
    return workspace["drift"]


@fixture(scope="session")
def provider(program: Program) -> Provider:
    return program.provider


@async_fixture(scope="session")
async def drift_client(program: Program, usdc_mint: Keypair) -> Admin:
    admin = Admin(program)
    await admin.initialize(usdc_mint.public_key, admin_controls_prices=True)
    return admin


@async_fixture(scope="session")
async def initialized_spot_market(
    drift_client: Admin,
    usdc_mint: Keypair,
):
    await drift_client.initialize_spot_market(usdc_mint.public_key)


@mark.asyncio
async def test_initialized_spot_market_2(
    drift_client: Admin, initialized_spot_market, workspace: WorkspaceType
):
    admin_drift_client = drift_client
    oracle_price = 1
    oracle_program = workspace["pyth"]

    oracle = await mock_oracle(oracle_program, oracle_price, -7)
    mint = await _create_mint(admin_drift_client.program.provider)

    optimal_util = SPOT_WEIGHT_PRECISION // 2
    optimal_weight = int(SPOT_WEIGHT_PRECISION * 20)
    max_rate = int(SPOT_WEIGHT_PRECISION * 50)

    init_weight = int(SPOT_WEIGHT_PRECISION * 8 / 10)
    main_weight = int(SPOT_WEIGHT_PRECISION * 9 / 10)

    init_liab_weight = int(SPOT_WEIGHT_PRECISION * 12 / 10)
    main_liab_weight = int(SPOT_WEIGHT_PRECISION * 11 / 10)

    await admin_drift_client.initialize_spot_market(
        mint.public_key,
        oracle=oracle,
        optimal_utilization=optimal_util,
        optimal_rate=optimal_weight,
        max_rate=max_rate,
        oracle_source=OracleSource.PYTH(),
        initial_asset_weight=init_weight,
        maintenance_asset_weight=main_weight,
        initial_liability_weight=init_liab_weight,
        maintenance_liability_weight=main_liab_weight,
    )

    spot_market = await get_spot_market_account(admin_drift_client.program, 1)
    assert spot_market.market_index == 1
    print(spot_market.market_index)


@async_fixture(scope="session")
async def initialized_market(
    drift_client: Admin, workspace: WorkspaceType
) -> PublicKey:
    pyth_program = workspace["pyth"]
    sol_usd = await mock_oracle(pyth_program=pyth_program, price=1)
    perp_market_index = 0
    await drift_client.initialize_perp_market(
        perp_market_index,
        sol_usd,
        AMM_INITIAL_BASE_ASSET_AMOUNT,
        AMM_INITIAL_QUOTE_ASSET_AMOUNT,
        PERIODICITY,
    )

    return sol_usd


@mark.asyncio
async def test_spot(
    drift_client: Admin,
    initialized_spot_market: PublicKey,
):
    program = drift_client.program
    spot_market = await get_spot_market_account(program, 0)
    assert spot_market.market_index == 0


@mark.asyncio
async def test_market(
    drift_client: Admin,
    initialized_market: PublicKey,
):
    program = drift_client.program
    market_oracle_public_key = initialized_market
    market: PerpMarket = await get_perp_market_account(program, 0)

    assert market.amm.oracle == market_oracle_public_key


@mark.asyncio
async def test_init_user(
    drift_client: Admin,
):
    await drift_client.intialize_user()
    user_public_key = get_user_account_public_key(drift_client.program.program_id, drift_client.authority, 0)
    user: User = await get_user_account(
        drift_client.program, user_public_key
    )
    assert user.authority == drift_client.authority


@mark.asyncio
async def test_usdc_deposit(
    drift_client: Admin,
    user_usdc_account: Keypair,
):
    usdc_spot_market = await get_spot_market_account(drift_client.program, 0)
    assert(usdc_spot_market.market_index == 0)
    drift_client.spot_market_atas[0] = user_usdc_account.public_key
    await drift_client.deposit(
        USDC_AMOUNT, 0, user_usdc_account.public_key, user_initialized=True
    )
    user_account = await drift_client.get_user(0)
    assert (
        user_account.spot_positions[0].scaled_balance
        == USDC_AMOUNT / QUOTE_PRECISION * SPOT_BALANCE_PRECISION
    )

@mark.asyncio
async def test_open_orders(
    drift_client: Admin,
):
    
    drift_user = DriftUser(drift_client)
    user_account = await get_user_account(
        drift_client.program, drift_client.authority
    )

    assert(len(user_account.orders)==32)
    assert(user_account.orders[0].market_index == 0)

    open_orders = await drift_user.get_open_orders()
    assert(len(open_orders)==32)
    assert(open_orders==user_account.orders)

    order_params: OrderParams = drift_client.default_order_params(
        OrderType.MARKET(), 0, int(1 * BASE_PRECISION), PositionDirection.LONG()
        )
    order_params.user_order_id = 169
    ixs = await drift_client.get_place_perp_orders_ix([order_params])
    await drift_client.send_ixs(ixs)
    open_orders_after = await drift_user.get_open_orders()
    assert(open_orders_after[0].base_asset_amount == BASE_PRECISION)
    assert(open_orders_after[0].order_id == 1)
    assert(open_orders_after[0].user_order_id == 169)

    await drift_client.cancel_order(1, 0)
    open_orders_after2 = await drift_user.get_open_orders()
    assert(open_orders_after2[0].base_asset_amount == 0)




@mark.asyncio
async def test_update_curve(
    workspace,
    drift_client: Admin,
):
    market = await get_perp_market_account(drift_client.program, 0)
    new_sqrt_k = int(market.amm.sqrt_k * 1.05)
    await drift_client.update_k(new_sqrt_k, 0)
    market = await get_perp_market_account(drift_client.program, 0)
    assert market.amm.sqrt_k == new_sqrt_k

    from driftpy.setup.helpers import set_price_feed_detailed

    pyth_program = workspace["pyth"]
    slot = (await drift_client.program.provider.connection.get_slot())["result"]
    await set_price_feed_detailed(pyth_program, market.amm.oracle, 1.07, 0, slot)

    new_peg = int(market.amm.peg_multiplier * 1.05)
    await drift_client.repeg_curve(new_peg, 0)
    market = await get_perp_market_account(drift_client.program, 0)
    assert market.amm.peg_multiplier == new_peg


@mark.asyncio
async def test_add_remove_liquidity(
    drift_client: Admin,
):
    market = await get_perp_market_account(drift_client.program, 0)
    n_shares = market.amm.order_step_size

    await drift_client.update_lp_cooldown_time(0)
    state = await get_state_account(drift_client.program)
    assert state.lp_cooldown_time == 0

    await drift_client.add_liquidity(n_shares, 0)
    user_account = await drift_client.get_user(0)
    assert user_account.perp_positions[0].lp_shares == n_shares

    await drift_client.settle_lp(drift_client.authority, 0)

    await drift_client.remove_liquidity(n_shares, 0)
    user_account = await drift_client.get_user(0)
    assert user_account.perp_positions[0].lp_shares == 0


@mark.asyncio
async def test_update_amm(drift_client: Admin, workspace):
    market = await get_perp_market_account(drift_client.program, 0)
    # provider: Provider = drift_client.program.provider

    # pyth_program = workspace["pyth"]
    # await set_price_feed(pyth_program, market.amm.oracle, 1.5)
    # signer2 = pyth_program.provider.wallet.payer
    # ix1 = await get_set_price_feed_detailed_ix(
    #     pyth_program, market.amm.oracle, 1, 0, 1
    # )

    ix2 = await drift_client.get_update_amm_ix([0])
    ixs = [ix2]

    # ixs = [ix1, ix2]

    await drift_client.send_ixs(ixs)
    market_after = await get_perp_market_account(drift_client.program, 0)
    assert market.amm.last_update_slot != market_after.amm.last_update_slot


@mark.asyncio
async def test_open_close_position(
    drift_client: Admin,
):
    await drift_client.update_perp_auction_duration(0)

    baa = 10 * AMM_RESERVE_PRECISION
    sig = await drift_client.open_position(
        PositionDirection.LONG(),
        baa,
        0,
    )

    from solana.rpc.commitment import Confirmed, Processed

    drift_client.program.provider.connection._commitment = Confirmed
    await drift_client.program.provider.connection.get_transaction(sig)
    drift_client.program.provider.connection._commitment = Processed
    # print(tx)

    user_account = await drift_client.get_user(0)

    assert user_account.perp_positions[0].base_asset_amount == baa
    assert user_account.perp_positions[0].quote_asset_amount < 0

    await drift_client.close_position(0)

    user_account = await drift_client.get_user(0)
    assert user_account.perp_positions[0].base_asset_amount == 0
    assert user_account.perp_positions[0].quote_asset_amount < 0


@mark.asyncio
async def test_stake_if(
    drift_client: Admin,
    user_usdc_account: Keypair,
):
    # important
    drift_client.usdc_ata = user_usdc_account.public_key

    await drift_client.update_update_insurance_fund_unstaking_period(0, 0)

    await drift_client.initialize_insurance_fund_stake(0)
    if_acc = await get_if_stake_account(
        drift_client.program, drift_client.authority, 0
    )
    assert if_acc.market_index == 0

    await drift_client.add_insurance_fund_stake(0, 1 * QUOTE_PRECISION)

    user_stats = await get_user_stats_account(drift_client.program, drift_client.authority)
    assert user_stats.if_staked_quote_asset_amount == 1 * QUOTE_PRECISION

    await drift_client.request_remove_insurance_fund_stake(0, 1 * QUOTE_PRECISION)

    await drift_client.remove_insurance_fund_stake(0)

    user_stats = await get_user_stats_account(drift_client.program, drift_client.authority)
    assert user_stats.if_staked_quote_asset_amount == 0


# note this goes at end bc the main clearing house loses all collateral ...
@mark.asyncio
async def test_liq_perp(
    drift_client: Admin, usdc_mint: Keypair, workspace: WorkspaceType
):
    market = await get_perp_market_account(drift_client.program, 0)
    user_account = await drift_client.get_user(0)

    liq, _ = await _airdrop_user(drift_client.program.provider)
    liq_drift_client = DriftClient(drift_client.program, liq)
    usdc_acc = await _create_and_mint_user_usdc(
        usdc_mint, drift_client.program.provider, USDC_AMOUNT, liq.public_key
    )
    await liq_drift_client.intialize_user()
    await liq_drift_client.deposit(
        USDC_AMOUNT,
        0,
        usdc_acc.public_key,
    )

    from driftpy.constants.numeric_constants import AMM_RESERVE_PRECISION
    from driftpy.math.amm import calculate_price

    price = calculate_price(
        market.amm.base_asset_reserve,
        market.amm.quote_asset_reserve,
        market.amm.peg_multiplier,
    )
    baa = (
        user_account.spot_positions[0].scaled_balance
        / price
        / SPOT_BALANCE_PRECISION
        * AMM_RESERVE_PRECISION
        * 3
    )
    await drift_client.open_position(
        PositionDirection.SHORT(),
        int(baa),
        0,
    )

    # liq em
    pyth_program = workspace["pyth"]
    await set_price_feed(pyth_program, market.amm.oracle, 1.5)

    await liq_drift_client.liquidate_perp(drift_client.authority, 0, int(baa) // 10)

    # liq takes on position
    position = await liq_drift_client.get_user_position(0)
    assert position.base_asset_amount != 0<|MERGE_RESOLUTION|>--- conflicted
+++ resolved
@@ -14,10 +14,7 @@
 )
 from math import sqrt
 
-<<<<<<< HEAD
-=======
-from driftpy.drift_user import DriftUser as DriftUser
->>>>>>> 56b91eb0
+from driftpy.drift_user import DriftUser
 from driftpy.drift_client import DriftClient
 from driftpy.setup.helpers import (
     _create_mint,
